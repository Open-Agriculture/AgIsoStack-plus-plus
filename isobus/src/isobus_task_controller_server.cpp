//================================================================================================
/// @file isobus_task_controller_server.cpp
///
/// @brief Implements portions of an abstract task controller server class.
/// You can consume this file and implement the pure virtual functions to create your own
/// task controller or data logger server.
/// @author Adrian Del Grosso
///
/// @copyright 2024 The Open-Agriculture Developers
//================================================================================================
#include "isobus/isobus/isobus_task_controller_server.hpp"

#include "isobus/isobus/can_general_parameter_group_numbers.hpp"
#include "isobus/isobus/can_network_manager.hpp"
#include "isobus/isobus/can_stack_logger.hpp"
#include "isobus/isobus/isobus_data_dictionary.hpp"
#include "isobus/utility/system_timing.hpp"

#include <cassert>

namespace isobus
{
	TaskControllerServer::TaskControllerServer(std::shared_ptr<InternalControlFunction> internalControlFunction,
	                                           std::uint8_t numberBoomsSupported,
	                                           std::uint8_t numberSectionsSupported,
	                                           std::uint8_t numberChannelsSupportedForPositionBasedControl,
	                                           const TaskControllerOptions &options,
	                                           TaskControllerVersion versionToReport) :
	  languageCommandInterface(internalControlFunction, true),
	  serverControlFunction(internalControlFunction),
	  reportedVersion(versionToReport),
	  numberBoomsSupportedToReport(numberBoomsSupported),
	  numberSectionsSupportedToReport(numberSectionsSupported),
	  numberChannelsSupportedForPositionBasedControlToReport(numberChannelsSupportedForPositionBasedControl),
	  optionsBitfieldToReport(options.get_bitfield())
	{
	}

	TaskControllerServer::~TaskControllerServer()
	{
		terminate();
	}

	bool TaskControllerServer::send_request_value(std::shared_ptr<ControlFunction> clientControlFunction, std::uint16_t dataDescriptionIndex, std::uint16_t elementNumber) const
	{
		std::array<std::uint8_t, CAN_DATA_LENGTH> payload = { 0 };

		payload[0] = (static_cast<std::uint8_t>(ProcessDataCommands::RequestValue) & 0x0F);
		payload[0] |= (elementNumber & 0x0F) << 4;
		payload[1] = static_cast<std::uint8_t>(elementNumber >> 4);
		payload[2] = static_cast<std::uint8_t>(dataDescriptionIndex);
		payload[3] = static_cast<std::uint8_t>(dataDescriptionIndex >> 8);
		payload[4] = 0xFF;
		payload[5] = 0xFF;
		payload[6] = 0xFF;
		payload[7] = 0xFF;
		return send_process_data_to_client(clientControlFunction,
		                                   payload.data(),
		                                   payload.size());
	}

	bool TaskControllerServer::send_time_interval_measurement_command(std::shared_ptr<ControlFunction> clientControlFunction, std::uint16_t dataDescriptionIndex, std::uint16_t elementNumber, std::uint32_t timeInterval) const
	{
		LOG_DEBUG("[TC Server]: Requesting time interval measurement from client %hhu for DDI %s element %hu with time interval %u ms", clientControlFunction->get_address(), DataDictionary::ddi_to_string(dataDescriptionIndex).c_str(), elementNumber, timeInterval);
		return send_measurement_command(clientControlFunction, static_cast<std::uint8_t>(ProcessDataCommands::MeasurementTimeInterval), dataDescriptionIndex, elementNumber, timeInterval);
	}

	bool TaskControllerServer::send_distance_interval_measurement_command(std::shared_ptr<ControlFunction> clientControlFunction, std::uint16_t dataDescriptionIndex, std::uint16_t elementNumber, std::uint32_t distanceInterval) const
	{
		LOG_DEBUG("[TC Server]: Requesting distance interval measurement from client %hhu for DDI %s element %hu with distance interval %u mm", clientControlFunction->get_address(), DataDictionary::ddi_to_string(dataDescriptionIndex).c_str(), elementNumber, distanceInterval);
		return send_measurement_command(clientControlFunction, static_cast<std::uint8_t>(ProcessDataCommands::MeasurementDistanceInterval), dataDescriptionIndex, elementNumber, distanceInterval);
	}

	bool TaskControllerServer::send_minimum_threshold_measurement_command(std::shared_ptr<ControlFunction> clientControlFunction, std::uint16_t dataDescriptionIndex, std::uint16_t elementNumber, std::uint32_t minimum) const
	{
		LOG_DEBUG("[TC Server]: Requesting minimum threshold measurement from client %hhu for DDI %s element %hu with minimum threshold %u", clientControlFunction->get_address(), DataDictionary::ddi_to_string(dataDescriptionIndex).c_str(), elementNumber, minimum);
		return send_measurement_command(clientControlFunction, static_cast<std::uint8_t>(ProcessDataCommands::MeasurementMinimumWithinThreshold), dataDescriptionIndex, elementNumber, minimum);
	}

	bool TaskControllerServer::send_maximum_threshold_measurement_command(std::shared_ptr<ControlFunction> clientControlFunction, std::uint16_t dataDescriptionIndex, std::uint16_t elementNumber, std::uint32_t maximum) const
	{
		LOG_DEBUG("[TC Server]: Requesting maximum threshold measurement from client %hhu for DDI %s element %hu with maximum threshold %u", clientControlFunction->get_address(), DataDictionary::ddi_to_string(dataDescriptionIndex).c_str(), elementNumber, maximum);
		return send_measurement_command(clientControlFunction, static_cast<std::uint8_t>(ProcessDataCommands::MeasurementMaximumWithinThreshold), dataDescriptionIndex, elementNumber, maximum);
	}

	bool TaskControllerServer::send_change_threshold_measurement_command(std::shared_ptr<ControlFunction> clientControlFunction, std::uint16_t dataDescriptionIndex, std::uint16_t elementNumber, std::uint32_t threshold) const
	{
		LOG_DEBUG("[TC Server]: Requesting change threshold measurement from client %hhu for DDI %s element %hu with threshold %u", clientControlFunction->get_address(), DataDictionary::ddi_to_string(dataDescriptionIndex).c_str(), elementNumber, threshold);
		return send_measurement_command(clientControlFunction, static_cast<std::uint8_t>(ProcessDataCommands::MeasurementChangeThreshold), dataDescriptionIndex, elementNumber, threshold);
	}

	bool TaskControllerServer::send_set_value_and_acknowledge(std::shared_ptr<ControlFunction> clientControlFunction, std::uint16_t dataDescriptionIndex, std::uint16_t elementNumber, std::uint32_t processDataValue) const
	{
		LOG_DEBUG("[TC Server]: Sending set value and acknowledge to client %hhu for DDI %s element %hu with value %s", clientControlFunction->get_address(), DataDictionary::ddi_to_string(dataDescriptionIndex).c_str(), elementNumber, DataDictionary::format_value_with_ddi(dataDescriptionIndex, processDataValue).c_str());
		return send_measurement_command(clientControlFunction, static_cast<std::uint8_t>(ProcessDataCommands::SetValueAndAcknowledge), dataDescriptionIndex, elementNumber, processDataValue);
	}

	bool TaskControllerServer::send_set_value(std::shared_ptr<ControlFunction> clientControlFunction, std::uint16_t dataDescriptionIndex, std::uint16_t elementNumber, std::uint32_t processDataValue) const
	{
		LOG_DEBUG("[TC Server]: Sending set value to client %hhu for DDI %s element %hu with value %s", clientControlFunction->get_address(), DataDictionary::ddi_to_string(dataDescriptionIndex).c_str(), elementNumber, DataDictionary::format_value_with_ddi(dataDescriptionIndex, processDataValue).c_str());
		return send_measurement_command(clientControlFunction, static_cast<std::uint8_t>(ProcessDataCommands::Value), dataDescriptionIndex, elementNumber, processDataValue);
	}

	void TaskControllerServer::set_task_totals_active(bool isTaskActive)
	{
		if (isTaskActive != get_task_totals_active())
		{
			currentStatusByte &= ~static_cast<std::uint8_t>(ServerStatusBit::TaskTotalsActive);
			currentStatusByte |= (static_cast<std::uint8_t>(isTaskActive) & static_cast<std::uint8_t>(ServerStatusBit::TaskTotalsActive));
			lastStatusMessageTimestamp_ms = 0; // Force a status message to be sent on the next update.
		}
	}

	bool TaskControllerServer::get_task_totals_active() const
	{
		return (0 != (currentStatusByte & static_cast<std::uint8_t>(ServerStatusBit::TaskTotalsActive)));
	}

	void TaskControllerServer::initialize()
	{
		if (!initialized)
		{
			assert(nullptr != serverControlFunction); // You can't have a server without a control function to send messages from! That wouldn't make any sense.
			languageCommandInterface.initialize();
			CANNetworkManager::CANNetwork.add_any_control_function_parameter_group_number_callback(static_cast<std::uint32_t>(CANLibParameterGroupNumber::ProcessData), store_rx_message, this);
			CANNetworkManager::CANNetwork.add_any_control_function_parameter_group_number_callback(static_cast<std::uint32_t>(CANLibParameterGroupNumber::WorkingSetMaster), store_rx_message, this);
			initialized = true;
		}
	}

	bool TaskControllerServer::get_initialized() const
	{
		return initialized;
	}

	void TaskControllerServer::terminate()
	{
		if (initialized)
		{
			initialized = false;
			CANNetworkManager::CANNetwork.remove_any_control_function_parameter_group_number_callback(static_cast<std::uint32_t>(CANLibParameterGroupNumber::ProcessData), store_rx_message, this);
			CANNetworkManager::CANNetwork.remove_any_control_function_parameter_group_number_callback(static_cast<std::uint32_t>(CANLibParameterGroupNumber::WorkingSetMaster), store_rx_message, this);
		}
	}

	LanguageCommandInterface &TaskControllerServer::get_language_command_interface()
	{
		return languageCommandInterface;
	}

#if !defined CAN_STACK_DISABLE_THREADS && !defined ARDUINO
	std::condition_variable &TaskControllerServer::get_condition_variable()
	{
		return updateWakeupCondition;
	}
#endif

	void TaskControllerServer::update()
	{
		process_rx_messages();
		if ((true == SystemTiming::time_expired_ms(lastStatusMessageTimestamp_ms, STATUS_MESSAGE_RATE_MS)) &&
		    (true == send_status_message()))
		{
			lastStatusMessageTimestamp_ms = SystemTiming::get_timestamp_ms();
		}

		// Remove any clients that have timed out.
		activeClients.erase(std::remove_if(activeClients.begin(),
		                                   activeClients.end(),
		                                   [this](std::shared_ptr<ActiveClient> clientInfo) {
			                                   constexpr std::uint32_t CLIENT_TASK_TIMEOUT_MS = 6000;
			                                   if (SystemTiming::time_expired_ms(clientInfo->lastStatusMessageTimestamp_ms, CLIENT_TASK_TIMEOUT_MS))
			                                   {
				                                   LOG_WARNING("[TC Server]: Client %hhu has timed out. Removing from active client list.", clientInfo->clientControlFunction->get_address());
				                                   on_client_timeout(clientInfo->clientControlFunction);
				                                   return true;
			                                   }
			                                   return false;
		                                   }),
		                    activeClients.end());
	}

	TaskControllerServer::ActiveClient::ActiveClient(std::shared_ptr<ControlFunction> clientControlFunction) :
	  clientControlFunction(clientControlFunction),
	  lastStatusMessageTimestamp_ms(SystemTiming::get_timestamp_ms())
	{
	}

	void TaskControllerServer::store_rx_message(const CANMessage &message, void *parentPointer)
	{
		if (nullptr != parentPointer)
		{
			auto server = static_cast<TaskControllerServer *>(parentPointer);
#if !defined CAN_STACK_DISABLE_THREADS && !defined ARDUINO
			const std::lock_guard<std::mutex> lock(server->messagesMutex);
			server->rxMessageQueue.push_back(message);
			server->updateWakeupCondition.notify_all();
#else
			server->rxMessageQueue.push_back(message);
#endif
		}
	}

	void TaskControllerServer::process_rx_messages()
	{
#if !defined CAN_STACK_DISABLE_THREADS && !defined ARDUINO
		const std::lock_guard<std::mutex> lock(messagesMutex);
#endif
		while (!rxMessageQueue.empty())
		{
			const auto &rxMessage = rxMessageQueue.front();
			auto &rxData = rxMessage.get_data();

			switch (rxMessage.get_identifier().get_parameter_group_number())
			{
				case static_cast<std::uint32_t>(CANLibParameterGroupNumber::ProcessData):
				{
					switch (static_cast<ProcessDataCommands>(rxData[0] & 0x0F))
					{
						case ProcessDataCommands::TechnicalCapabilities:
						{
							if ((rxData[0] >> 4) <= static_cast<std::uint8_t>(TechnicalDataCommandParameters::IdentifyTaskController))
							{
								switch (static_cast<TechnicalDataCommandParameters>(rxData[0] >> 4))
								{
									case TechnicalDataCommandParameters::RequestVersion:
									{
										if (serverControlFunction == rxMessage.get_destination_control_function())
										{
											send_version(rxMessage.get_source_control_function());
											send_generic_process_data_default_payload(static_cast<std::uint8_t>(TechnicalDataCommandParameters::RequestVersion), rxMessage.get_source_control_function());
										}
									}
									break;

									case TechnicalDataCommandParameters::ParameterVersion:
									{
										if (CAN_DATA_LENGTH == rxMessage.get_data_length())
										{
											std::uint8_t version = rxData[1];

											// We can store the reported version to use the proper DDOP parsing approach later on.
											LOG_DEBUG("[TC Server]: Client reports that its version is %u", version);
											get_active_client(rxMessage.get_source_control_function())->reportedVersion = version;
										}
									}
									break;

									case TechnicalDataCommandParameters::IdentifyTaskController:
									{
										LOG_INFO("[TC Server]: Received identify task controller command from 0x%02X. We are TC number %u", rxMessage.get_source_control_function()->get_address(), serverControlFunction->get_NAME().get_function_instance());
										if (serverControlFunction == rxMessage.get_destination_control_function())
										{
											send_generic_process_data_default_payload(rxData[0], rxMessage.get_source_control_function());
											identify_task_controller(serverControlFunction->get_NAME().get_function_instance() + 1);
										}
										else
										{
											// No response needed for a global request.
											identify_task_controller(serverControlFunction->get_NAME().get_function_instance() + 1);
										}
									}
									break;
								}
							}
							else
							{
								LOG_WARNING("[TC Server]: Unknown technical capabilities command received: 0x%02X", rxData[0]);
							}
						}
						break;

						case ProcessDataCommands::DeviceDescriptor:
						{
							if ((rxData[0] >> 4) <= static_cast<std::uint8_t>(DeviceDescriptorCommandParameters::ChangeDesignatorResponse))
							{
								if ((rxMessage.get_data_length() >= CAN_DATA_LENGTH) &&
								    (nullptr != rxMessage.get_source_control_function()) &&
								    (nullptr != rxMessage.get_destination_control_function()))
								{
									switch (static_cast<DeviceDescriptorCommandParameters>(rxData[0] >> 4))
									{
										case DeviceDescriptorCommandParameters::RequestStructureLabel:
										{
											if (nullptr != get_active_client(rxMessage.get_source_control_function()))
											{
												std::vector<std::uint8_t> structureLabel;
												std::vector<std::uint8_t> extendedStructureLabel;

												for (std::uint8_t i = 0; i < CAN_DATA_LENGTH - 1; i++)
												{
													structureLabel.push_back(rxData[i + 1]);
												}

												if (rxMessage.get_data_length() > CAN_DATA_LENGTH)
												{
													// If the length is greater than 8, then an extended label is being requested.
													for (std::size_t i = 0; i < (rxMessage.get_data_length() - CAN_DATA_LENGTH); i++)
													{
														extendedStructureLabel.push_back(rxData[CAN_DATA_LENGTH + i]);
													}
												}

												if (get_is_stored_device_descriptor_object_pool_by_structure_label(rxMessage.get_source_control_function(), structureLabel, extendedStructureLabel))
												{
													LOG_INFO("[TC Server]:Client %hhu structure label(s) matched.", rxMessage.get_source_control_function()->get_address());
													send_structure_label(rxMessage.get_source_control_function(), structureLabel, extendedStructureLabel);
												}
												else
												{
													// No object pool found. Send FFs as the structure label.
													LOG_INFO("[TC Server]:Client %hhu structure label(s) did not match. Sending 0xFFs as the structure label.", rxMessage.get_source_control_function()->get_address());
													send_generic_process_data_default_payload((static_cast<std::uint8_t>(ProcessDataCommands::DeviceDescriptor) | (static_cast<std::uint8_t>(DeviceDescriptorCommandParameters::StructureLabel) << 4)), rxMessage.get_source_control_function());
												}
											}
											else
											{
												nack_process_data_command(rxMessage.get_source_control_function());
											}
										}
										break;

										case DeviceDescriptorCommandParameters::RequestLocalizationLabel:
										{
											if (nullptr != get_active_client(rxMessage.get_source_control_function()))
											{
												const std::array<std::uint8_t, 7> localizationLabel = { rxData.at(1), rxData.at(2), rxData.at(3), rxData.at(4), rxData.at(5), rxData.at(6), rxData.at(7) };
												if (get_is_stored_device_descriptor_object_pool_by_localization_label(rxMessage.get_source_control_function(), localizationLabel))
												{
													LOG_INFO("[TC Server]:Client %hhu localization label matched.", rxMessage.get_source_control_function()->get_address());
													send_localization_label(rxMessage.get_source_control_function(), localizationLabel);
												}
												else
												{
													// No object pool found. Send FFs as the localization label.
													LOG_INFO("[TC Server]: No object pool found for client %hhu localization label. Sending FFs as the localization label.", rxMessage.get_source_control_function()->get_address());
													send_generic_process_data_default_payload(static_cast<std::uint8_t>(ProcessDataCommands::DeviceDescriptor) | static_cast<std::uint8_t>(DeviceDescriptorCommandParameters::LocalizationLabel) << 4, rxMessage.get_source_control_function());
												}
											}
											else
											{
												nack_process_data_command(rxMessage.get_source_control_function());
											}
										}
										break;

										case DeviceDescriptorCommandParameters::RequestObjectPoolTransfer:
										{
											if (nullptr != get_active_client(rxMessage.get_source_control_function()))
											{
												std::uint32_t requestedSize = rxMessage.get_uint32_at(1);

												if ((requestedSize <= CANMessage::ABSOLUTE_MAX_MESSAGE_LENGTH) &&
												    (get_is_enough_memory_available(requestedSize)))
												{
													LOG_INFO("[TC Server]: Client %hhu requests object pool transfer of %u bytes", rxMessage.get_source_control_function()->get_address(), requestedSize);

													get_active_client(rxMessage.get_source_control_function())->clientDDOPsize_bytes = requestedSize;
													send_request_object_pool_transfer_response(rxMessage.get_source_control_function(), true);
												}
												else
												{
													LOG_ERROR("[TC Server]: Client %hhu requests object pool transfer of %u bytes but there is not enough memory available.", rxMessage.get_source_control_function()->get_address(), requestedSize);
													send_request_object_pool_transfer_response(rxMessage.get_source_control_function(), false);
												}
											}
											else
											{
												nack_process_data_command(rxMessage.get_source_control_function());
											}
										}
										break;

										case DeviceDescriptorCommandParameters::ObjectPoolTransfer:
										{
											if (nullptr != get_active_client(rxMessage.get_source_control_function()))
											{
												std::vector<std::uint8_t> objectPool = rxData;
												objectPool.erase(objectPool.begin()); // Strip the command byte from the front of the object pool

												if (0 == get_active_client(rxMessage.get_source_control_function())->clientDDOPsize_bytes)
												{
													LOG_WARNING("[TC Server]: Client %hhu sent object pool transfer without first requesting a transfer!", rxMessage.get_source_control_function()->get_address());
												}

												if (store_device_descriptor_object_pool(rxMessage.get_source_control_function(), objectPool, 0 != get_active_client(rxMessage.get_source_control_function())->numberOfObjectPoolSegments))
												{
													LOG_INFO("[TC Server]: Stored DDOP segment for client %hhu", rxMessage.get_source_control_function()->get_address());
													send_object_pool_transfer_response(rxMessage.get_source_control_function(), 0, static_cast<std::uint32_t>(objectPool.size())); // No error, transfer OK
												}
												else
												{
													LOG_ERROR("[TC Server]: Failed to store DDOP segment for client %hhu. Reporting to the client as \"Any other error\"", rxMessage.get_source_control_function()->get_address());
													send_object_pool_transfer_response(rxMessage.get_source_control_function(), 2, static_cast<std::uint32_t>(objectPool.size()));
												}
											}
											else
											{
												nack_process_data_command(rxMessage.get_source_control_function());
											}
										}
										break;

										case DeviceDescriptorCommandParameters::ObjectPoolActivateDeactivate:
										{
											if (nullptr != get_active_client(rxMessage.get_source_control_function()))
											{
												constexpr std::uint8_t ACTIVATE = 0xFF;
												constexpr std::uint8_t DEACTIVATE = 0x00;
												ObjectPoolActivationError activationError = ObjectPoolActivationError::NoErrors;
												ObjectPoolErrorCodes errorCode = ObjectPoolErrorCodes::NoErrors;
												std::uint16_t faultingParentObject = 0;
												std::uint16_t faultingObject = 0;

												if (ACTIVATE == rxData[1])
												{
													LOG_INFO("[TC Server]: Client %hhu requests activation of object pool", rxMessage.get_source_control_function()->get_address());
													auto client = get_active_client(rxMessage.get_source_control_function());

													if (activate_object_pool(rxMessage.get_source_control_function(), activationError, errorCode, faultingParentObject, faultingObject))
													{
														LOG_INFO("[TC Server]: Object pool activated for client %hhu", rxMessage.get_source_control_function()->get_address());
														client->isDDOPActive = true;
														send_object_pool_activate_deactivate_response(rxMessage.get_source_control_function(), 0, 0, 0xFFFF, 0xFFFF);
													}
													else
													{
														LOG_ERROR("[TC Server]: Failed to activate object pool for client %hhu. Error code: %u, Faulty object: %u, Parent of faulty object: %u", rxMessage.get_source_control_function()->get_address(), static_cast<std::uint8_t>(activationError), faultingObject, faultingParentObject);
														send_object_pool_activate_deactivate_response(rxMessage.get_source_control_function(), static_cast<std::uint8_t>(activationError), static_cast<std::uint8_t>(errorCode), faultingParentObject, faultingObject);
													}
												}
												else if (DEACTIVATE == rxData[1])
												{
													LOG_INFO("[TC Server]: Client %hhu requests deactivation of object pool", rxMessage.get_source_control_function()->get_address());

													if (deactivate_object_pool(rxMessage.get_source_control_function()))
													{
														LOG_INFO("[TC Server]: Object pool deactivated for client %hhu", rxMessage.get_source_control_function()->get_address());
														get_active_client(rxMessage.get_source_control_function())->isDDOPActive = false;
														send_object_pool_activate_deactivate_response(rxMessage.get_source_control_function(), 0, 0, 0xFFFF, 0xFFFF);
													}
													else
													{
														LOG_ERROR("[TC Server]: Failed to deactivate object pool for client %hhu", rxMessage.get_source_control_function()->get_address());
														send_object_pool_activate_deactivate_response(rxMessage.get_source_control_function(), static_cast<std::uint8_t>(ObjectPoolActivationError::AnyOtherError), 0, 0xFFFF, 0xFFFF);
													}
												}
												else
												{
													LOG_ERROR("[TC Server]: Client %hhu requests activation/deactivation of object pool with invalid value: 0x%02X", rxMessage.get_source_control_function()->get_address(), rxData[1]);
												}
											}
											else
											{
												nack_process_data_command(rxMessage.get_source_control_function());
											}
										}
										break;

										case DeviceDescriptorCommandParameters::DeleteObjectPool:
										{
											if (nullptr != get_active_client(rxMessage.get_source_control_function()))
											{
												ObjectPoolDeletionErrors errorCode = ObjectPoolDeletionErrors::ErrorDetailsNotAvailable;

												if (delete_device_descriptor_object_pool(rxMessage.get_source_control_function(), errorCode))
												{
													LOG_INFO("[TC Server]: Deleted object pool for client %hhu", rxMessage.get_source_control_function()->get_address());
													send_delete_object_pool_response(rxMessage.get_source_control_function(), true, static_cast<std::uint8_t>(ObjectPoolDeletionErrors::ErrorDetailsNotAvailable));
												}
												else
												{
													LOG_ERROR("[TC Server]: Failed to delete object pool for client %hhu. Error code: %u", rxMessage.get_source_control_function()->get_address(), static_cast<std::uint8_t>(errorCode));
													send_delete_object_pool_response(rxMessage.get_source_control_function(), false, static_cast<std::uint8_t>(errorCode));
												}
											}
											else
											{
												nack_process_data_command(rxMessage.get_source_control_function());
											}
										}
										break;

										case DeviceDescriptorCommandParameters::ChangeDesignator:
										{
											if (nullptr != get_active_client(rxMessage.get_source_control_function()))
											{
												if (get_active_client(rxMessage.get_source_control_function())->isDDOPActive)
												{
													std::uint16_t objectID = rxMessage.get_uint16_at(1);
													std::vector<std::uint8_t> newDesignatorUTF8Bytes;

													for (std::size_t i = 0; i < rxData.size() - 3; i++)
													{
														newDesignatorUTF8Bytes.push_back(rxData[3 + i]);
													}

													if (change_designator(rxMessage.get_source_control_function(), objectID, newDesignatorUTF8Bytes))
													{
														LOG_INFO("[TC Server]: Changed designator for client %hhu. Object ID: %u", rxMessage.get_source_control_function()->get_address(), objectID);
														send_change_designator_response(rxMessage.get_source_control_function(), objectID, 0);
													}
													else
													{
														LOG_ERROR("[TC Server]: Failed to change designator for client %hhu. Object ID: %u", rxMessage.get_source_control_function()->get_address(), objectID);
														send_change_designator_response(rxMessage.get_source_control_function(), objectID, 1);
													}
												}
												else
												{
													LOG_ERROR("[TC Server]: Client %hhu requests change to change a designator but the object pool is not active.", rxMessage.get_source_control_function()->get_address());
												}
											}
											else
											{
												nack_process_data_command(rxMessage.get_source_control_function());
											}
										}
										break;

										case DeviceDescriptorCommandParameters::StructureLabel:
										case DeviceDescriptorCommandParameters::LocalizationLabel:
										case DeviceDescriptorCommandParameters::RequestObjectPoolTransferResponse:
										case DeviceDescriptorCommandParameters::ObjectPoolTransferResponse:
										case DeviceDescriptorCommandParameters::ObjectPoolActivateDeactivateResponse:
										case DeviceDescriptorCommandParameters::DeleteObjectPoolResponse:
										case DeviceDescriptorCommandParameters::ChangeDesignatorResponse:
										{
											// Nack server side messages
											nack_process_data_command(rxMessage.get_source_control_function());
										}
										break;
									}
								}
								else
								{
									LOG_WARNING("[TC Server]: Device descriptor message received with invalid DLC. DLC must be at least 8.");
								}
							}
							else
							{
								LOG_WARNING("[TC Server]: Unknown device descriptor command received: 0x%02X", rxData[0]);
							}
						}
						break;

						case ProcessDataCommands::Value:
						case ProcessDataCommands::SetValueAndAcknowledge:
						{
							if (nullptr != get_active_client(rxMessage.get_source_control_function()))
							{
								if (get_active_client(rxMessage.get_source_control_function())->isDDOPActive)
								{
									std::uint16_t DDI = rxMessage.get_uint16_at(2);
									std::uint16_t elementNumber = static_cast<std::uint16_t>(rxData[0] >> 4) | (static_cast<std::uint16_t>(rxData[1]) << 4);
									std::int32_t processVariableValue = rxMessage.get_int32_at(4);
									std::uint8_t errorCodes = 0;

									if (on_value_command(rxMessage.get_source_control_function(), DDI, elementNumber, processVariableValue, errorCodes))
									{
										LOG_DEBUG("[TC Server]: Client %hhu value command for element %u DDI %s with value %s OK.", rxMessage.get_source_control_function()->get_address(), elementNumber, DataDictionary::ddi_to_string(DDI).c_str(), DataDictionary::format_value_with_ddi(DDI, processVariableValue).c_str());

										if (ProcessDataCommands::SetValueAndAcknowledge == static_cast<ProcessDataCommands>(rxData[0] & 0x0F))
										{
											send_process_data_acknowledge(rxMessage.get_source_control_function(), DDI, elementNumber, 0, static_cast<ProcessDataCommands>(rxData[0] & 0x0F));
										}
									}
									else
									{
										LOG_ERROR("[TC Server]: Client %hhu value command for element %u DDI %s with value %s failed.", rxMessage.get_source_control_function()->get_address(), elementNumber, DataDictionary::ddi_to_string(DDI).c_str(), DataDictionary::format_value_with_ddi(DDI, processVariableValue).c_str());

										if (0 == errorCodes)
										{
											LOG_ERROR("[TC Server]: Your derived TC server class must set errorCodes to a non-zero value if a value command fails.");
											errorCodes = static_cast<std::uint8_t>(ProcessDataAcknowledgeErrorCodes::DDINotSupportedByElement); // Like this!
											assert(false); // See above error message.
										}
										send_process_data_acknowledge(rxMessage.get_source_control_function(), DDI, elementNumber, errorCodes, static_cast<ProcessDataCommands>(rxData[0] & 0x0F));
									}
								}
								else
								{
									LOG_ERROR("[TC Server]: Client %hhu sent a value command but the object pool is not active.", rxMessage.get_source_control_function()->get_address());
								}
							}
							else
							{
								nack_process_data_command(rxMessage.get_source_control_function());
							}
						}
						break;

						case ProcessDataCommands::Acknowledge:
						{
							if (nullptr != get_active_client(rxMessage.get_source_control_function()))
							{
								std::uint16_t DDI = rxMessage.get_uint16_at(2);
								std::uint16_t elementNumber = static_cast<std::uint16_t>(rxData[0] >> 4) | (static_cast<std::uint16_t>(rxData[1]) << 4);

								if (get_active_client(rxMessage.get_source_control_function())->isDDOPActive)
								{
									on_process_data_acknowledge(rxMessage.get_source_control_function(), DDI, elementNumber, rxData[4], static_cast<ProcessDataCommands>(rxData[0] & 0x0F));
								}
								else
								{
									LOG_ERROR("[TC Server]: Client %hhu sent an acknowledge command but the object pool is not active.", rxMessage.get_source_control_function()->get_address());
									send_process_data_acknowledge(rxMessage.get_source_control_function(), DDI, elementNumber, static_cast<std::uint8_t>(ProcessDataAcknowledgeErrorCodes::ProcessDataNotSettable), static_cast<ProcessDataCommands>(rxData[0] & 0x0F));
								}
							}
							else
							{
								nack_process_data_command(rxMessage.get_source_control_function());
							}
						}
						break;

						case ProcessDataCommands::MeasurementTimeInterval:
						case ProcessDataCommands::MeasurementDistanceInterval:
						case ProcessDataCommands::MeasurementMinimumWithinThreshold:
						case ProcessDataCommands::MeasurementMaximumWithinThreshold:
						case ProcessDataCommands::MeasurementChangeThreshold:
						{
							if (CAN_DATA_LENGTH == rxMessage.get_data_length())
							{
								std::uint16_t DDI = static_cast<std::uint16_t>(rxData[2]) | (static_cast<std::uint16_t>(rxData[3]) << 8);
								std::uint16_t elementNumber = static_cast<std::uint16_t>(rxData[0] >> 4) | (static_cast<std::uint16_t>(rxData[1]) << 4);
								LOG_ERROR("[TC Server]: Client %hhu is sending measurement commands?", rxMessage.get_source_control_function()->get_address());
								send_process_data_acknowledge(rxMessage.get_source_control_function(), DDI, elementNumber, static_cast<std::uint8_t>(ProcessDataAcknowledgeErrorCodes::ProcessDataCommandNotSupported), static_cast<ProcessDataCommands>(rxData[0] & 0x0F));
							}
							else
							{
								LOG_ERROR("[TC Server]: Client %hhu is sending measurement commands with invalid lengths, which is very unusual.", rxMessage.get_source_control_function()->get_address());
							}
						}
						break;

						case ProcessDataCommands::Status:
						case ProcessDataCommands::RequestValue:
						{
							// Ignore server side messages
						}
						break;

						case ProcessDataCommands::ClientTask:
						{
							if (CAN_DATA_LENGTH == rxMessage.get_data_length())
							{
								for (const auto &activeClient : activeClients)
								{
									if ((nullptr != activeClient) &&
									    (activeClient->clientControlFunction == rxMessage.get_source_control_function()))
									{
										std::uint32_t status = rxData[4];
										status |= static_cast<std::uint32_t>(rxData[5]) << 8;
										status |= static_cast<std::uint32_t>(rxData[6]) << 16;
										status |= static_cast<std::uint32_t>(rxData[7]) << 24;
										activeClient->lastStatusMessageTimestamp_ms = SystemTiming::get_timestamp_ms();
										activeClient->statusBitfield = status;
									}
								}
							}
							else
							{
								LOG_WARNING("[TC Server]: client task message received with invalid DLC. DLC must be 8.");
							}
						}
						break;

						case ProcessDataCommands::PeerControlAssignment:
						{
							LOG_WARNING("[TC Server]: Peer Control is currently not supported");
						}
						break;

						case ProcessDataCommands::Reserved:
						case ProcessDataCommands::Reserved2:
						{
							LOG_WARNING("[TC Server]: Reserved command received: 0x%02X", rxData[0]);
						}
						break;

						default:
						{
							LOG_WARNING("[TC Server]: Unknown ProcessData command received: 0x%02X", rxData[0]);
						}
						break;
					}
				}
				break;

				case static_cast<std::uint32_t>(CANLibParameterGroupNumber::WorkingSetMaster):
				{
					if (CAN_DATA_LENGTH == rxMessage.get_data_length())
					{

						std::uint8_t numberOfWorkingSetMembers = rxData[0];

<<<<<<< HEAD
						if (numberOfWorkingSetMembers == 0)
=======
						if (1 <= numberOfWorkingSetMembers)
>>>>>>> 05e5fd73
						{
    						LOG_ERROR("[TC Server]: Working set master reported zero members – invalid!");
    						return;
						}

						// Continue normally even with 2,3,4,... members
						if (nullptr == get_active_client(rxMessage.get_source_control_function()))
						{
						    activeClients.push_back(std::make_shared<ActiveClient>(rxMessage.get_source_control_function()));
						}

						if (numberOfWorkingSetMembers != 1)
						{
							LOG_WARNING("[TC Server]: Working set master message received with unsupported number of working set members: %u", numberOfWorkingSetMembers);
						}
					}
					else
					{
						LOG_ERROR("[TC Server]: Working set master message received with invalid DLC. DLC should be 8.");
					}
				}
				break;

				default:
				{
				}
				break;
			}
			rxMessageQueue.pop_front();
		}
	}

	bool TaskControllerServer::send_generic_process_data_default_payload(std::uint8_t multiplexer, std::shared_ptr<ControlFunction> destination) const
	{
		std::array<std::uint8_t, CAN_DATA_LENGTH> payload = { multiplexer, 0xFF, 0xFF, 0xFF, 0xFF, 0xFF, 0xFF, 0xFF };
		CANIdentifier::CANPriority priority = CANIdentifier::CANPriority::Priority5;

		switch (multiplexer & 0x0F)
		{
			case static_cast<std::uint8_t>(ProcessDataCommands::Value):
			case static_cast<std::uint8_t>(ProcessDataCommands::SetValueAndAcknowledge):
			case static_cast<std::uint8_t>(ProcessDataCommands::Status):
			case static_cast<std::uint8_t>(ProcessDataCommands::ClientTask):
			{
				priority = CANIdentifier::CANPriority::Priority3;
			}
			break;

			case static_cast<std::uint8_t>(ProcessDataCommands::Acknowledge):
			{
				priority = CANIdentifier::CANPriority::Priority4;
			}
			break;

			default:
				break;
		}
		return send_process_data_to_client(destination,
		                                   payload.data(),
		                                   payload.size(),
		                                   priority);
	}

	bool TaskControllerServer::send_measurement_command(std::shared_ptr<ControlFunction> clientControlFunction, std::uint8_t commandValue, std::uint16_t dataDescriptionIndex, std::uint16_t elementNumber, std::uint32_t processDataValue) const
	{
		bool retVal = false;

		if (nullptr != clientControlFunction)
		{
			std::array<std::uint8_t, CAN_DATA_LENGTH> payload = { 0 };
			payload[0] = (commandValue & 0x0F);
			payload[0] |= (elementNumber & 0x0F) << 4;
			payload[1] = static_cast<std::uint8_t>(elementNumber >> 4);
			payload[2] = static_cast<std::uint8_t>(dataDescriptionIndex);
			payload[3] = static_cast<std::uint8_t>(dataDescriptionIndex >> 8);
			payload[4] = static_cast<std::uint8_t>(processDataValue);
			payload[5] = static_cast<std::uint8_t>(processDataValue >> 8);
			payload[6] = static_cast<std::uint8_t>(processDataValue >> 16);
			payload[7] = static_cast<std::uint8_t>(processDataValue >> 24);

			retVal = send_process_data_to_client(clientControlFunction,
			                                     payload.data(),
			                                     payload.size(),
			                                     static_cast<std::uint8_t>(ProcessDataCommands::SetValueAndAcknowledge) == commandValue ? CANIdentifier::CANPriority::Priority3 : CANIdentifier::CANPriority::Priority5);
		}
		return retVal;
	}

	bool TaskControllerServer::send_status_message() const
	{
		std::array<std::uint8_t, CAN_DATA_LENGTH> payload = {
			static_cast<std::uint8_t>(ProcessDataCommands::Status) | 0xF0U,
			0xFF,
			0xFF,
			0xFF,
			currentStatusByte,
			currentCommandSourceAddress,
			currentCommandByte,
			0xFF
		};

		return send_process_data_to_client(nullptr,
		                                   payload.data(),
		                                   payload.size(),
		                                   CANIdentifier::CANPriority::Priority3);
	}

	bool TaskControllerServer::send_version(std::shared_ptr<ControlFunction> clientControlFunction) const
	{
		std::array<std::uint8_t, CAN_DATA_LENGTH> payload = {
			static_cast<std::uint8_t>(TechnicalDataCommandParameters::ParameterVersion) << 4,
			static_cast<std::uint8_t>(reportedVersion),
			0xFF,
			optionsBitfieldToReport,
			0x00,
			numberBoomsSupportedToReport,
			numberSectionsSupportedToReport,
			numberChannelsSupportedForPositionBasedControlToReport
		};
		return send_process_data_to_client(clientControlFunction,
		                                   payload.data(),
		                                   payload.size());
	}

	std::shared_ptr<TaskControllerServer::ActiveClient> TaskControllerServer::get_active_client(std::shared_ptr<ControlFunction> clientControlFunction) const
	{
		for (const auto &activeClient : activeClients)
		{
			if ((nullptr != activeClient) &&
			    (nullptr != activeClient->clientControlFunction) &&
			    (nullptr != clientControlFunction) &&
			    (activeClient->clientControlFunction->get_NAME() == clientControlFunction->get_NAME()) &&
			    (activeClient->clientControlFunction->get_can_port() == clientControlFunction->get_can_port()))
			{
				return activeClient;
			}
		}
		return nullptr;
	}

	bool TaskControllerServer::nack_process_data_command(std::shared_ptr<ControlFunction> clientControlFunction) const
	{
		bool retVal = false;

		if (nullptr != clientControlFunction)
		{
			const std::array<std::uint8_t, CAN_DATA_LENGTH> payload = {
				static_cast<std::uint8_t>(AcknowledgementType::Negative),
				0xFF,
				0xFF,
				0xFF,
				clientControlFunction->get_address(),
				static_cast<std::uint8_t>(static_cast<std::uint32_t>(CANLibParameterGroupNumber::ProcessData) & 0xFF),
				static_cast<std::uint8_t>((static_cast<std::uint32_t>(CANLibParameterGroupNumber::ProcessData) >> 8) & 0xFF),
				static_cast<std::uint8_t>((static_cast<std::uint32_t>(CANLibParameterGroupNumber::ProcessData) >> 16) & 0xFF)
			};

			LOG_WARNING("[TC Server]: NACKing process data command from 0x%02X because they are not known to us. Clients must send the working set master message first.", clientControlFunction->get_address());
			retVal = CANNetworkManager::CANNetwork.send_can_message(static_cast<std::uint32_t>(CANLibParameterGroupNumber::Acknowledge),
			                                                        payload.data(),
			                                                        payload.size(),
			                                                        serverControlFunction,
			                                                        clientControlFunction);
		}
		return retVal;
	}

	bool TaskControllerServer::send_structure_label(std::shared_ptr<ControlFunction> clientControlFunction, std::vector<std::uint8_t> &structureLabel, const std::vector<std::uint8_t> &extendedStructureLabel) const
	{
		bool retVal = false;

		if (nullptr != clientControlFunction)
		{
			while (structureLabel.size() < CAN_DATA_LENGTH - 1)
			{
				structureLabel.push_back(0xFF);
			}

			std::vector<std::uint8_t> payload;
			payload.push_back(static_cast<std::uint8_t>(ProcessDataCommands::DeviceDescriptor) | static_cast<std::uint8_t>(DeviceDescriptorCommandParameters::StructureLabel) << 4);

			for (const auto &labelByte : structureLabel)
			{
				payload.push_back(labelByte);
			}
			for (const auto &extendedLabelByte : extendedStructureLabel)
			{
				payload.push_back(extendedLabelByte);
			}
			retVal = send_process_data_to_client(clientControlFunction,
			                                     payload.data(),
			                                     payload.size());
		}
		return retVal;
	}

	bool TaskControllerServer::send_localization_label(std::shared_ptr<ControlFunction> clientControlFunction, const std::array<std::uint8_t, 7> &localizationLabel) const
	{
		bool retVal = false;

		if (nullptr != clientControlFunction)
		{
			const std::array<std::uint8_t, CAN_DATA_LENGTH> payload = {
				static_cast<std::uint8_t>(ProcessDataCommands::DeviceDescriptor) | static_cast<std::uint8_t>(DeviceDescriptorCommandParameters::LocalizationLabel) << 4,
				localizationLabel[0],
				localizationLabel[1],
				localizationLabel[2],
				localizationLabel[3],
				localizationLabel[4],
				localizationLabel[5],
				localizationLabel[6]
			};

			retVal = send_process_data_to_client(clientControlFunction,
			                                     payload.data(),
			                                     payload.size());
		}
		return retVal;
	}

	bool TaskControllerServer::send_request_object_pool_transfer_response(std::shared_ptr<ControlFunction> clientControlFunction, bool isEnoughMemory) const
	{
		bool retVal = false;

		if (nullptr != clientControlFunction)
		{
			const std::array<std::uint8_t, CAN_DATA_LENGTH> payload = {
				static_cast<std::uint8_t>(ProcessDataCommands::DeviceDescriptor) | static_cast<std::uint8_t>(DeviceDescriptorCommandParameters::RequestObjectPoolTransferResponse) << 4,
				static_cast<std::uint8_t>(false == isEnoughMemory),
				0xFF,
				0xFF,
				0xFF,
				0xFF,
				0xFF,
				0xFF
			};

			retVal = send_process_data_to_client(clientControlFunction,
			                                     payload.data(),
			                                     payload.size());
		}
		return retVal;
	}

	bool TaskControllerServer::send_object_pool_transfer_response(std::shared_ptr<ControlFunction> clientControlFunction, std::uint8_t errorBitfield, std::uint32_t sizeBytes) const
	{
		bool retVal = false;

		if (nullptr != clientControlFunction)
		{
			const std::array<std::uint8_t, CAN_DATA_LENGTH> payload = {
				static_cast<std::uint8_t>(ProcessDataCommands::DeviceDescriptor) | static_cast<std::uint8_t>(DeviceDescriptorCommandParameters::ObjectPoolTransferResponse) << 4,
				errorBitfield,
				static_cast<std::uint8_t>(sizeBytes),
				static_cast<std::uint8_t>(sizeBytes >> 8),
				static_cast<std::uint8_t>(sizeBytes >> 16),
				static_cast<std::uint8_t>(sizeBytes >> 24),
				0xFF,
				0xFF
			};

			retVal = send_process_data_to_client(clientControlFunction,
			                                     payload.data(),
			                                     payload.size());
		}
		return retVal;
	}

	bool TaskControllerServer::send_object_pool_activate_deactivate_response(std::shared_ptr<ControlFunction> clientControlFunction,
	                                                                         std::uint8_t activationErrorBitfield,
	                                                                         std::uint8_t objectPoolErrorBitfield,
	                                                                         std::uint16_t parentOfFaultingObject,
	                                                                         std::uint16_t faultingObject) const
	{
		bool retVal = false;

		if (nullptr != clientControlFunction)
		{
			const std::array<std::uint8_t, CAN_DATA_LENGTH> payload = {
				static_cast<std::uint8_t>(ProcessDataCommands::DeviceDescriptor) | static_cast<std::uint8_t>(DeviceDescriptorCommandParameters::ObjectPoolActivateDeactivateResponse) << 4,
				activationErrorBitfield,
				static_cast<std::uint8_t>(parentOfFaultingObject),
				static_cast<std::uint8_t>(parentOfFaultingObject >> 8),
				static_cast<std::uint8_t>(faultingObject),
				static_cast<std::uint8_t>(faultingObject >> 8),
				objectPoolErrorBitfield,
				0xFF
			};
			retVal = send_process_data_to_client(clientControlFunction,
			                                     payload.data(),
			                                     payload.size());
		}
		return retVal;
	}

	bool TaskControllerServer::send_delete_object_pool_response(std::shared_ptr<ControlFunction> clientControlFunction, bool deletionResult, std::uint8_t errorCode) const
	{
		bool retVal = false;

		if (nullptr != clientControlFunction)
		{
			const std::array<std::uint8_t, CAN_DATA_LENGTH> payload = {
				static_cast<std::uint8_t>(ProcessDataCommands::DeviceDescriptor) | static_cast<std::uint8_t>(DeviceDescriptorCommandParameters::DeleteObjectPoolResponse) << 4,
				static_cast<std::uint8_t>(!deletionResult), // 0 = No errors, 1 = Error
				errorCode,
				0xFF,
				0xFF,
				0xFF,
				0xFF,
				0xFF
			};
			retVal = send_process_data_to_client(clientControlFunction,
			                                     payload.data(),
			                                     payload.size());
		}
		return retVal;
	}

	bool TaskControllerServer::send_change_designator_response(std::shared_ptr<ControlFunction> clientControlFunction, std::uint16_t objectID, std::uint8_t errorCode) const
	{
		bool retVal = false;

		if (nullptr != clientControlFunction)
		{
			const std::array<std::uint8_t, CAN_DATA_LENGTH> payload = {
				static_cast<std::uint8_t>(ProcessDataCommands::DeviceDescriptor) | static_cast<std::uint8_t>(DeviceDescriptorCommandParameters::ChangeDesignatorResponse) << 4,
				static_cast<std::uint8_t>(objectID),
				static_cast<std::uint8_t>(objectID >> 8),
				errorCode,
				0xFF,
				0xFF,
				0xFF,
				0xFF
			};
			retVal = send_process_data_to_client(clientControlFunction,
			                                     payload.data(),
			                                     payload.size());
		}
		return retVal;
	}

	bool TaskControllerServer::send_process_data_acknowledge(std::shared_ptr<ControlFunction> clientControlFunction, std::uint16_t dataDescriptionIndex, std::uint16_t elementNumber, std::uint8_t errorBitfield, ProcessDataCommands processDataCommand) const
	{
		bool retVal = false;

		if (nullptr != clientControlFunction)
		{
			const std::array<std::uint8_t, CAN_DATA_LENGTH> payload = {
				static_cast<std::uint8_t>(static_cast<std::uint8_t>(ProcessDataCommands::Acknowledge) | (static_cast<std::uint8_t>(elementNumber & 0x0F) << 4)),
				static_cast<std::uint8_t>(elementNumber >> 4),
				static_cast<std::uint8_t>(dataDescriptionIndex),
				static_cast<std::uint8_t>(dataDescriptionIndex >> 8),
				errorBitfield,
				static_cast<std::uint8_t>(0xF0 | static_cast<std::uint8_t>(processDataCommand)),
				0xFF,
				0xFF
			};
			retVal = send_process_data_to_client(clientControlFunction,
			                                     payload.data(),
			                                     payload.size(),
			                                     CANIdentifier::CANPriority::Priority4);
		}
		return retVal;
	}

	bool TaskControllerServer::send_process_data_to_client(std::shared_ptr<ControlFunction> clientControlFunction,
	                                                       const std::uint8_t *dataBuffer,
	                                                       std::uint32_t dataLength,
	                                                       CANIdentifier::CANPriority priority) const
	{
		bool retVal = false;

		if ((nullptr != dataBuffer) && (dataLength > 0))
		{
			retVal = CANNetworkManager::CANNetwork.send_can_message(static_cast<std::uint32_t>(CANLibParameterGroupNumber::ProcessData),
			                                                        dataBuffer,
			                                                        dataLength,
			                                                        serverControlFunction,
			                                                        clientControlFunction,
			                                                        priority);
		}
		return retVal;
	}
}<|MERGE_RESOLUTION|>--- conflicted
+++ resolved
@@ -695,11 +695,7 @@
 
 						std::uint8_t numberOfWorkingSetMembers = rxData[0];
 
-<<<<<<< HEAD
 						if (numberOfWorkingSetMembers == 0)
-=======
-						if (1 <= numberOfWorkingSetMembers)
->>>>>>> 05e5fd73
 						{
     						LOG_ERROR("[TC Server]: Working set master reported zero members – invalid!");
     						return;
