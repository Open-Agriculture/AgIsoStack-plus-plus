--- conflicted
+++ resolved
@@ -2916,11 +2916,7 @@
 
 				default:
 				{
-<<<<<<< HEAD
-					LOG_ERROR("[WS]: Unsupported Object type: %d", decodedType);
-=======
 					LOG_ERROR("[WS]: Unsupported Object (Type: %d)", decodedType);
->>>>>>> 0efe205d
 				}
 				break;
 			}
