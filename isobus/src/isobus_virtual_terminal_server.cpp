//================================================================================================
/// @file isobus_virtual_terminal_server.cpp
///
/// @brief Implements portions of an abstract VT server.
/// @author Adrian Del Grosso
///
/// @copyright 2023 Adrian Del Grosso
//================================================================================================
#include "isobus/isobus/isobus_virtual_terminal_server.hpp"
#include "isobus/isobus/can_general_parameter_group_numbers.hpp"
#include "isobus/isobus/can_message.hpp"
#include "isobus/isobus/can_network_manager.hpp"
#include "isobus/isobus/can_stack_logger.hpp"
#include "isobus/utility/system_timing.hpp"
#include "isobus/utility/to_string.hpp"

#include <iomanip>
#include <sstream>

namespace isobus
{
	VirtualTerminalServer::VirtualTerminalServer(std::shared_ptr<InternalControlFunction> controlFunctionToUse) :
	  languageCommandInterface(controlFunctionToUse, true),
	  serverInternalControlFunction(controlFunctionToUse)
	{
	}

	VirtualTerminalServer ::~VirtualTerminalServer()
	{
		if (initialized)
		{
			CANNetworkManager::CANNetwork.remove_any_control_function_parameter_group_number_callback(static_cast<std::uint32_t>(CANLibParameterGroupNumber::ECUtoVirtualTerminal),
			                                                                                          process_rx_message,
			                                                                                          this);
		}
	}

	void VirtualTerminalServer::initialize()
	{
		if (!initialized)
		{
			CANNetworkManager::CANNetwork.add_any_control_function_parameter_group_number_callback(static_cast<std::uint32_t>(CANLibParameterGroupNumber::ECUtoVirtualTerminal),
			                                                                                       process_rx_message,
			                                                                                       this);
		}
	}

	bool VirtualTerminalServer::get_initialized() const
	{
		return initialized;
	}

	std::shared_ptr<InternalControlFunction> VirtualTerminalServer::get_internal_control_function() const
	{
		return serverInternalControlFunction;
	}

	std::shared_ptr<VirtualTerminalServerManagedWorkingSet> VirtualTerminalServer::get_active_working_set() const
	{
		return activeWorkingSet;
	}

	VirtualTerminalBase::GraphicMode VirtualTerminalServer::get_graphic_mode() const
	{
		return VirtualTerminalBase::GraphicMode::TwoHundredFiftySixColour;
	}

	std::uint8_t VirtualTerminalServer::get_powerup_time() const
	{
		return 0xFF;
	}

	std::uint8_t VirtualTerminalServer::get_supported_small_fonts_bitfield() const
	{
		return 0x7F;
	}

	std::uint8_t VirtualTerminalServer::get_supported_large_fonts_bitfield() const
	{
		return 0x7F;
	}

	void VirtualTerminalServer::identify_vt()
	{
		LOG_ERROR("[VT Server]: The Identify VT command is not implemented");
	}

	void VirtualTerminalServer::screen_capture(std::uint8_t item, std::uint8_t path, std::shared_ptr<ControlFunction> requestor)
	{
		(void)item;
		(void)path;
		(void)requestor;
		LOG_ERROR("[VT Server]: The Screen Capture command is not implemented");
	}

	std::uint8_t VirtualTerminalServer::get_user_layout_softkeymask_bg_color() const
	{
		LOG_ERROR("[VT Server]: The Get User Layout Softkeymask background color is not implemented, returning with black");
		return 0;
	}

	void VirtualTerminalServer::transferred_object_pool_parse_start(std::shared_ptr<isobus::VirtualTerminalServerManagedWorkingSet> &ws) const
	{
		(void)ws;
	}

	std::uint8_t VirtualTerminalServer::get_user_layout_datamask_bg_color() const
	{
		LOG_ERROR("[VT Server]: The Get User Layout Datamask background color is not implemented, returning with black");
		return 0;
	}

	EventDispatcher<std::shared_ptr<VirtualTerminalServerManagedWorkingSet>> &VirtualTerminalServer::get_on_repaint_event_dispatcher()
	{
		return onRepaintEventDispatcher;
	}

	EventDispatcher<std::shared_ptr<VirtualTerminalServerManagedWorkingSet>, std::uint16_t, std::uint16_t> &VirtualTerminalServer::get_on_change_active_mask_event_dispatcher()
	{
		return onChangeActiveMaskEventDispatcher;
	}

	EventDispatcher<std::shared_ptr<VirtualTerminalServerManagedWorkingSet>, std::uint16_t, std::uint16_t> &VirtualTerminalServer::get_on_change_active_softkey_mask_event_dispatcher()
	{
		return onChangeActiveSoftKeyMaskEventDispatcher;
	}

	EventDispatcher<std::shared_ptr<VirtualTerminalServerManagedWorkingSet>, std::uint16_t, bool> &VirtualTerminalServer::get_on_focus_object_event_dispatcher()
	{
		return onFocusObjectEventDispatcher;
	}

	LanguageCommandInterface &VirtualTerminalServer::get_language_command_interface()
	{
		return languageCommandInterface;
	}

	bool VirtualTerminalServer::check_if_source_is_managed(const CANMessage &message)
	{
		// Check if we're managing this CF
		bool retVal = false;

		// This is the static callback for the instance.
		// See if we need to set up a new managed working set.
		for (const auto &cf : managedWorkingSetList)
		{
			if (cf->get_control_function() == message.get_source_control_function())
			{
				// Found a match
				retVal = true;
				break;
			}
		}

		if (!retVal)
		{
			if ((message.get_data()[0] == static_cast<std::uint8_t>(Function::WorkingSetMaintenanceMessage)) &&
			    (message.get_data()[1] & 0x01)) // Init bit is set
			{
				// This CF is probably trying to initiate communication with us.
				managedWorkingSetList.emplace_back(std::make_shared<VirtualTerminalServerManagedWorkingSet>(message.get_source_control_function()));
				auto &data = message.get_data();

				LOG_INFO("[VT Server]: Client %u initiated working set maintenance messages with version %u", managedWorkingSetList.back()->get_control_function()->get_address(), data[2]);
				if (data[2] > get_vt_version_byte(get_version()))
				{
					LOG_WARNING("[VT Server]: Client %u version %u is higher than our reported version, which is %u", managedWorkingSetList.back()->get_control_function()->get_address(), data[2], get_vt_version_byte(get_version()));
				}
				managedWorkingSetList.back()->set_working_set_maintenance_message_timestamp_ms(SystemTiming::get_timestamp_ms());
			}
			else
			{
				// Whomever this is has probably timed out. Send them a NACK
				LOG_WARNING("[VT Server]: Received a non-status message from a client at address %u, but they are not connected to this VT.", message.get_identifier().get_source_address());
				send_acknowledgement(AcknowledgementType::Negative, static_cast<std::uint32_t>(CANLibParameterGroupNumber::ECUtoVirtualTerminal), serverInternalControlFunction, message.get_source_control_function());
			}
		}
		return retVal;
	}

	void VirtualTerminalServer::execute_macro_as_rx_message(const CANMessage &message)
	{
		if ((message.get_destination_control_function() == serverInternalControlFunction) &&
		    (message.get_source_control_function() != nullptr) &&
		    (CAN_DATA_LENGTH == message.get_data_length()))
		{
			process_rx_message(message, this);
		}
	}

	bool VirtualTerminalServer::execute_macro(std::uint16_t objectIDOfMacro, std::shared_ptr<VirtualTerminalServerManagedWorkingSet> workingSet)
	{
		auto object = workingSet->get_object_by_id(objectIDOfMacro);
		bool retVal = false;

		if ((nullptr != object) && (VirtualTerminalObjectType::Macro == object->get_object_type()))
		{
			auto macro = std::static_pointer_cast<Macro>(object);

			if (macro->get_are_command_packets_valid())
			{
				LOG_DEBUG("[VT Server]: Executing macro %u", macro->get_id());
				retVal = true;

				for (std::uint8_t j = 0; j < macro->get_number_of_commands(); j++)
				{
					std::vector<std::uint8_t> commandPacket;

					if (macro->get_command_packet(j, commandPacket))
					{
						isobus::CANMessage message(isobus::CANMessage::Type::Receive,
						                           isobus::CANIdentifier(0x14E70000),
						                           commandPacket,
						                           workingSet->get_control_function(),
						                           get_internal_control_function(),
						                           workingSet->get_control_function()->get_can_port());
						LOG_DEBUG("[VT Server]: Executing macro command %u", j);
						execute_macro_as_rx_message(message);
					}
				}
			}
		}
		return retVal;
	}

	CANIdentifier::CANPriority VirtualTerminalServer::get_priority() const
	{
		if (VTVersion::Version6 == get_version())
		{
			return CANIdentifier::CANPriority::Priority5;
		}
		else
		{
			return CANIdentifier::CANPriority::PriorityLowest7;
		}
	}

	std::uint8_t VirtualTerminalServer::get_vt_version_byte(VTVersion version)
	{
		std::uint8_t retVal = 2;

		switch (version)
		{
			case VTVersion::Version3:
			{
				retVal = 3;
			}
			break;

			case VTVersion::Version4:
			{
				retVal = 4;
			}
			break;

			case VTVersion::Version5:
			{
				retVal = 5;
			}
			break;

			case VTVersion::Version6:
			{
				retVal = 6;
			}
			break;

			default:
			{
				// Report version 2
			}
			break;
		}
		return retVal;
	}

	void VirtualTerminalServer::process_stateless_messages(const CANMessage &message)
	{
		auto &data = message.get_data();

		switch (static_cast<Function>(data.at(0)))
		{
			case Function::GetMemoryMessage:
			{
				std::uint32_t requiredMemory = (data[2] | (static_cast<std::uint32_t>(data[3]) << 8) | (static_cast<std::uint32_t>(data[4]) << 16) | (static_cast<std::uint32_t>(data[5]) << 24));
				bool isEnoughMemory = get_is_enough_memory(requiredMemory);
				LOG_INFO("[VT Server]: An ecu requested %u bytes of memory.", requiredMemory);

				if (!isEnoughMemory)
				{
					LOG_WARNING("[VT Server]: Callback indicated there is NOT enough memory.", requiredMemory);
				}
				else
				{
					LOG_DEBUG("[VT Server]: Callback indicated there may be enough memory, but since there is overhead associated to object storage it is impossible to be sure.", requiredMemory);
				}

				std::array<std::uint8_t, CAN_DATA_LENGTH> buffer = { 0 };
				buffer[0] = static_cast<std::uint8_t>(Function::GetMemoryMessage);
				buffer[1] = static_cast<std::uint8_t>(get_vt_version_byte(get_version()));
				buffer[2] = static_cast<std::uint8_t>(!isEnoughMemory);
				buffer[3] = 0xFF; // Reserved
				buffer[4] = 0xFF; // Reserved
				buffer[5] = 0xFF; // Reserved
				buffer[6] = 0xFF; // Reserved
				buffer[7] = 0xFF; // Reserved
				CANNetworkManager::CANNetwork.send_can_message(static_cast<std::uint32_t>(CANLibParameterGroupNumber::VirtualTerminalToECU),
				                                               buffer.data(),
				                                               CAN_DATA_LENGTH,
				                                               serverInternalControlFunction,
				                                               message.get_source_control_function(),
				                                               get_priority());
			}
			break;

			case Function::GetNumberOfSoftKeysMessage:
			{
				std::array<std::uint8_t, CAN_DATA_LENGTH> buffer = { 0 };
				buffer[0] = static_cast<std::uint8_t>(Function::GetNumberOfSoftKeysMessage);
				buffer[1] = get_number_of_navigation_soft_keys(); // No navigation softkeys
				buffer[2] = 0xFF; // Reserved
				buffer[3] = 0xFF; // Reserved
				buffer[4] = get_soft_key_descriptor_x_pixel_width(); // Width of the softkey descriptor in pixels
				buffer[5] = get_soft_key_descriptor_y_pixel_height(); // Height of the softkey descriptor in pixels
				buffer[6] = get_number_of_possible_virtual_soft_keys_in_soft_key_mask(); // Number of possible virtual Soft Keys in a Soft Key Mask
				buffer[7] = get_number_of_physical_soft_keys(); // No physical softkeys

				CANNetworkManager::CANNetwork.send_can_message(static_cast<std::uint32_t>(CANLibParameterGroupNumber::VirtualTerminalToECU),
				                                               buffer.data(),
				                                               CAN_DATA_LENGTH,
				                                               serverInternalControlFunction,
				                                               message.get_source_control_function(),
				                                               get_priority());
			}
			break;

			case Function::GetTextFontDataMessage:
			{
				std::array<std::uint8_t, CAN_DATA_LENGTH> buffer = { 0 };
				buffer[0] = static_cast<std::uint8_t>(Function::GetTextFontDataMessage);
				buffer[1] = 0xFF; // Reserved
				buffer[2] = 0xFF; // Reserved
				buffer[3] = 0xFF; // Reserved
				buffer[4] = 0xFF; // Reserved
				buffer[5] = get_supported_small_fonts_bitfield(); // Say we support all small fonts
				buffer[6] = get_supported_large_fonts_bitfield(); // Say we support all large fonts
				buffer[7] = 0x8F; // Support normal, bold, italic, proportional
				CANNetworkManager::CANNetwork.send_can_message(static_cast<std::uint32_t>(CANLibParameterGroupNumber::VirtualTerminalToECU),
				                                               buffer.data(),
				                                               CAN_DATA_LENGTH,
				                                               serverInternalControlFunction,
				                                               message.get_source_control_function(),
				                                               get_priority());
			}
			break;

			case Function::GetHardwareMessage:
			{
				std::array<std::uint8_t, CAN_DATA_LENGTH> buffer = { 0 };
				buffer[0] = static_cast<std::uint8_t>(Function::GetHardwareMessage);
				buffer[1] = get_powerup_time();
				buffer[2] = static_cast<std::uint8_t>(get_graphic_mode()); // 256 Colour Mode by default
				buffer[3] = 0x0F; // Support pointing event message
				buffer[4] = (get_data_mask_area_size_x_pixels() & 0xFF); // X Pixels LSB
				buffer[5] = (get_data_mask_area_size_x_pixels() >> 8); // X Pixels MSB
				buffer[6] = (get_data_mask_area_size_y_pixels() & 0xFF); // Y Pixels LSB
				buffer[7] = (get_data_mask_area_size_y_pixels() >> 8); // Y Pixels MSB
				CANNetworkManager::CANNetwork.send_can_message(static_cast<std::uint32_t>(CANLibParameterGroupNumber::VirtualTerminalToECU),
				                                               buffer.data(),
				                                               CAN_DATA_LENGTH,
				                                               serverInternalControlFunction,
				                                               message.get_source_control_function(),
				                                               get_priority());
			}
			break;

			case Function::GetSupportedWidecharsMessage:
			{
				std::vector<std::uint8_t> wideCharRangeArray;
				std::uint8_t numberOfRanges = 0;
				std::uint8_t codePlane = data.at(1);
				std::uint16_t firstWideCharInInquiryRange = static_cast<std::uint16_t>(data.at(2)) | (static_cast<std::uint16_t>(data.at(3)) << 8);
				std::uint16_t lastWideCharInInquiryRange = static_cast<std::uint16_t>(data.at(4)) | (static_cast<std::uint16_t>(data.at(5)) << 8);
				auto errorCode = get_supported_wide_chars(codePlane, firstWideCharInInquiryRange, lastWideCharInInquiryRange, numberOfRanges, wideCharRangeArray);

				std::vector<std::uint8_t> buffer;
				buffer.push_back(static_cast<std::uint8_t>(Function::GetSupportedWidecharsMessage));
				buffer.push_back(codePlane);
				buffer.push_back(static_cast<std::uint8_t>(firstWideCharInInquiryRange & 0xFF));
				buffer.push_back(static_cast<std::uint8_t>((firstWideCharInInquiryRange >> 8) & 0xFF));
				buffer.push_back(static_cast<std::uint8_t>(lastWideCharInInquiryRange & 0xFF));
				buffer.push_back(static_cast<std::uint8_t>((lastWideCharInInquiryRange >> 8) & 0xFF));
				buffer.push_back(static_cast<std::uint8_t>(errorCode));
				buffer.push_back(numberOfRanges);

				for (const auto &range : wideCharRangeArray)
				{
					buffer.push_back(range);
				}
				CANNetworkManager::CANNetwork.send_can_message(static_cast<std::uint32_t>(CANLibParameterGroupNumber::VirtualTerminalToECU),
				                                               buffer.data(),
				                                               static_cast<std::uint32_t>(buffer.size()),
				                                               serverInternalControlFunction,
				                                               message.get_source_control_function(),
				                                               get_priority());
			}
			break;

			case Function::GetWindowMaskDataMessage:
			{
				send_get_window_mask_data_response(message.get_source_control_function());
			}
			break;

			default:
				break;
		}
	}

	void VirtualTerminalServer::process_connection_dependent_messages(const CANMessage &message, std::shared_ptr<VirtualTerminalServerManagedWorkingSet> managedWorkingSet)
	{
		auto &data = message.get_data();

		switch (static_cast<Function>(data.at(0)))
		{
			case Function::GetMemoryMessage:
			{
				// The response is handled in process_stateless_messages
				// but save the size requested for later use if we have a connected working set
				std::uint32_t requiredMemory = (data[2] | (static_cast<std::uint32_t>(data[3]) << 8) | (static_cast<std::uint32_t>(data[4]) << 16) | (static_cast<std::uint32_t>(data[5]) << 24));
				managedWorkingSet->set_iop_size(requiredMemory);
			}
			break;

			case Function::ObjectPoolTransferMessage:
			{
				std::vector<std::uint8_t> tempPool = data; // Make a copy of the data (ouch)
				tempPool.erase(tempPool.begin()); // Strip off the mux byte (double ouch, good thing this is rare)
				LOG_INFO("[VT Server]: An ecu at address %u transferred %u bytes of object pool data to us.", message.get_identifier().get_source_address(), static_cast<std::uint32_t>(tempPool.size()));
				managedWorkingSet->add_iop_raw_data(tempPool);
			}
			break;

			case Function::GetVersionsMessage:
			{
				auto versions = get_versions(message.get_source_control_function()->get_NAME());

				std::vector<std::uint8_t> buffer;
				buffer.push_back(static_cast<std::uint32_t>(Function::GetVersionsResponse));

				LOG_DEBUG("[VT Server]: Client %u requests stored versions", message.get_source_control_function()->get_address());

				if (versions.size() > 255)
				{
					LOG_WARNING("[VT Server]: get_versions returned too many versions! This client should really delete some.");
				}

				buffer.push_back(static_cast<std::uint8_t>(versions.size() & 0xFF));

				for (const auto &version : versions)
				{
					for (const auto &versionByte : version)
					{
						buffer.push_back(versionByte);
					}
				}

				while (buffer.size() < CAN_DATA_LENGTH)
				{
					buffer.push_back(0xFF);
				}
				CANNetworkManager::CANNetwork.send_can_message(static_cast<std::uint32_t>(CANLibParameterGroupNumber::VirtualTerminalToECU),
				                                               buffer.data(),
				                                               static_cast<std::uint32_t>(buffer.size()),
				                                               serverInternalControlFunction,
				                                               message.get_source_control_function(),
				                                               get_priority());
			}
			break;

			case Function::LoadVersionCommand:
			{
				constexpr std::uint8_t VERSION_LABEL_LENGTH = 7;
				std::vector<std::uint8_t> versionLabel;

				versionLabel.reserve(VERSION_LABEL_LENGTH);

				for (std::uint_fast8_t i = 0; i < VERSION_LABEL_LENGTH; i++)
				{
					versionLabel.push_back(data[i + 1]);
				}

				auto loadedVersion = load_version(versionLabel, message.get_source_control_function()->get_NAME());
				if (!loadedVersion.empty())
				{
					managedWorkingSet->set_iop_size(loadedVersion.size());
					managedWorkingSet->add_iop_raw_data(loadedVersion);
				}
				else
				{
					send_load_version_response(0x01, managedWorkingSet->get_control_function());
					LOG_ERROR("[VT Server]: Failed to load requested object pool version");
				}

				if (managedWorkingSet->get_any_object_pools())
				{
					managedWorkingSet->start_parsing_thread();
					managedWorkingSet->set_was_object_pool_loaded_from_non_volatile_memory(true, {});
					LOG_DEBUG("[VT Server]: Starting parsing thread for loaded pool data.");
				}
			}
			break;

			case Function::StoreVersionCommand:
			{
				if (managedWorkingSet->get_any_object_pools())
				{
					std::ostringstream nameString;
					nameString << std::hex << std::setfill('0') << std::setw(16) << managedWorkingSet->get_control_function()->get_NAME().get_full_name();
					std::vector<std::uint8_t> versionLabel;
					bool allPoolsSaved = true;
					versionLabel.reserve(VERSION_LABEL_LENGTH);

					for (std::uint_fast8_t i = 0; i < VERSION_LABEL_LENGTH; i++)
					{
						versionLabel.push_back(static_cast<char>(data[i + 1]));
					}

					for (std::size_t i = 0; i < managedWorkingSet->get_number_iop_files(); i++)
					{
						bool didSave = save_version(managedWorkingSet->get_iop_raw_data(i), versionLabel, message.get_source_control_function()->get_NAME());

						if (didSave)
						{
							LOG_INFO("[VT Server]: Object pool " + isobus::to_string(i) + " for NAME " + nameString.str() + " was stored.");
						}
						else
						{
							LOG_ERROR("[VT Server]: Object pool " + isobus::to_string(i) + " for NAME " + nameString.str() + " could not be stored.");
							allPoolsSaved = false;
							break;
						}
					}

					std::array<std::uint8_t, CAN_DATA_LENGTH> buffer = { 0 };
					buffer[0] = static_cast<std::uint8_t>(Function::StoreVersionCommand);
					buffer[1] = 0xFF; // Reserved
					buffer[2] = 0xFF; // Reserved
					buffer[3] = 0xFF; // Reserved
					buffer[4] = 0xFF; // Reserved
					if (allPoolsSaved)
					{
						buffer[5] = 0; // No error
					}
					else
					{
						buffer[5] = 0x04; // Any other error
					}
					buffer[6] = 0xFF; // Reserved
					buffer[7] = 0xFF; // Reserved
					CANNetworkManager::CANNetwork.send_can_message(static_cast<std::uint32_t>(CANLibParameterGroupNumber::VirtualTerminalToECU),
					                                               buffer.data(),
					                                               CAN_DATA_LENGTH,
					                                               serverInternalControlFunction,
					                                               message.get_source_control_function(),
					                                               get_priority());
				}
				else
				{
					// Whomever this is appears to be behaving badly, send them a NACK
					send_acknowledgement(AcknowledgementType::Negative, static_cast<std::uint32_t>(CANLibParameterGroupNumber::ECUtoVirtualTerminal), serverInternalControlFunction, managedWorkingSet->get_control_function());
				}
			}
			break;

<<<<<<< HEAD
			case Function::DeleteVersionCommand:
			{
				std::vector<std::uint8_t> versionLabel;
				std::ostringstream nameString;
				nameString << std::hex << std::setfill('0') << std::setw(16) << managedWorkingSet->get_control_function()->get_NAME().get_full_name();
				versionLabel.reserve(VERSION_LABEL_LENGTH);
=======
								case Function::EndOfObjectPoolMessage:
								{
									if (cf->get_any_object_pools())
									{
										parentServer->transferred_object_pool_parse_start(cf);
										cf->start_parsing_thread();
									}
									else
									{
										LOG_WARNING("[VT Server]: End of object pool message ignored - no object pools are loaded for the source control function");
									}
								}
								break;
>>>>>>> d3fd6df7

				for (std::uint_fast8_t i = 0; i < VERSION_LABEL_LENGTH; i++)
				{
					versionLabel.push_back(data[i + 1]);
				}

				bool wasDeleted = delete_version(versionLabel, managedWorkingSet->get_control_function()->get_NAME());

				if (wasDeleted)
				{
					LOG_INFO("[VT Server]: Deleted an object pool version for client NAME %s", nameString.str().c_str());
					send_delete_version_response(0, managedWorkingSet->get_control_function());
				}
				else
				{
					LOG_WARNING("[VT Server]: Delete version failed for client NAME %s", nameString.str().c_str());
					send_delete_version_response((1 << static_cast<std::uint8_t>(DeleteVersionErrorBit::VersionLabelNotCorrectOrUnknown)), managedWorkingSet->get_control_function());
				}
			}
			break;

			case Function::EndOfObjectPoolMessage:
			{
				if (managedWorkingSet->get_any_object_pools())
				{
					managedWorkingSet->start_parsing_thread();
				}
				else
				{
					LOG_WARNING("[VT Server]: End of object pool message ignored - no object pools are loaded for the source control function");
				}
			}
			break;

			case Function::WorkingSetMaintenanceMessage:
			{
				if (0 != managedWorkingSet->get_working_set_maintenance_message_timestamp_ms())
				{
					managedWorkingSet->set_working_set_maintenance_message_timestamp_ms(SystemTiming::get_timestamp_ms());
				}
			}
			break;

			case Function::ChangeNumericValueCommand:
			{
				std::uint32_t value = (static_cast<std::uint32_t>(data[4]) | (static_cast<std::uint32_t>(data[5]) << 8) | (static_cast<std::uint32_t>(data[6]) << 16) | (static_cast<std::uint32_t>(data[7]) << 24));
				auto objectId = static_cast<std::uint16_t>(static_cast<std::uint16_t>(data[1]) | (static_cast<std::uint16_t>(data[2]) << 8));
				auto lTargetObject = managedWorkingSet->get_object_by_id(objectId);
				bool logSuccess = true;

				if (nullptr != lTargetObject)
				{
					switch (lTargetObject->get_object_type())
					{
						case VirtualTerminalObjectType::InputBoolean:
						{
							std::static_pointer_cast<InputBoolean>(lTargetObject)->set_value(value);
							onRepaintEventDispatcher.call(managedWorkingSet);
							send_change_numeric_value_response(objectId, 0, value, managedWorkingSet->get_control_function());
						}
						break;

						case VirtualTerminalObjectType::InputNumber:
						{
							std::static_pointer_cast<InputNumber>(lTargetObject)->set_value(value);
							onRepaintEventDispatcher.call(managedWorkingSet);
							send_change_numeric_value_response(objectId, 0, value, managedWorkingSet->get_control_function());
						}
						break;

						case VirtualTerminalObjectType::InputList:
						{
							std::static_pointer_cast<InputList>(lTargetObject)->set_value(value);
							onRepaintEventDispatcher.call(managedWorkingSet);
							send_change_numeric_value_response(objectId, 0, value, managedWorkingSet->get_control_function());
						}
						break;

						case VirtualTerminalObjectType::OutputNumber:
						{
							std::static_pointer_cast<OutputNumber>(lTargetObject)->set_value(value);
							onRepaintEventDispatcher.call(managedWorkingSet);
							send_change_numeric_value_response(objectId, 0, value, managedWorkingSet->get_control_function());
						}
						break;

						case VirtualTerminalObjectType::OutputList:
						{
							std::static_pointer_cast<OutputList>(lTargetObject)->set_value(value);
							onRepaintEventDispatcher.call(managedWorkingSet);
							send_change_numeric_value_response(objectId, 0, value, managedWorkingSet->get_control_function());
						}
						break;

						case VirtualTerminalObjectType::OutputMeter:
						{
							std::static_pointer_cast<OutputMeter>(lTargetObject)->set_value(value);
							onRepaintEventDispatcher.call(managedWorkingSet);
							send_change_numeric_value_response(objectId, 0, value, managedWorkingSet->get_control_function());
						}
						break;

						case VirtualTerminalObjectType::OutputLinearBarGraph:
						{
							std::static_pointer_cast<OutputLinearBarGraph>(lTargetObject)->set_value(value);
							onRepaintEventDispatcher.call(managedWorkingSet);
							send_change_numeric_value_response(objectId, 0, value, managedWorkingSet->get_control_function());
						}
						break;

						case VirtualTerminalObjectType::OutputArchedBarGraph:
						{
							std::static_pointer_cast<OutputArchedBarGraph>(lTargetObject)->set_value(value);
							onRepaintEventDispatcher.call(managedWorkingSet);
							send_change_numeric_value_response(objectId, 0, value, managedWorkingSet->get_control_function());
						}
						break;

						case VirtualTerminalObjectType::NumberVariable:
						{
							std::static_pointer_cast<NumberVariable>(lTargetObject)->set_value(value);
							onRepaintEventDispatcher.call(managedWorkingSet);
							send_change_numeric_value_response(objectId, 0, value, managedWorkingSet->get_control_function());
						}
						break;

						case VirtualTerminalObjectType::ObjectPointer:
						{
							std::static_pointer_cast<ObjectPointer>(lTargetObject)->set_value(value);
							onRepaintEventDispatcher.call(managedWorkingSet);
							send_change_numeric_value_response(objectId, 0, value, managedWorkingSet->get_control_function());
						}
						break;

						case VirtualTerminalObjectType::ExternalObjectPointer:
						{
							std::uint16_t externalReferenceNAMEObjectIdD = (static_cast<std::uint16_t>(data[4]) | (static_cast<std::uint16_t>(data[5]) << 8));
							std::uint16_t referencedObjectID = (static_cast<std::uint16_t>(data[6]) | (static_cast<std::uint16_t>(data[7]) << 8));
							std::static_pointer_cast<ExternalObjectPointer>(lTargetObject)->set_external_reference_name_id(externalReferenceNAMEObjectIdD);
							std::static_pointer_cast<ExternalObjectPointer>(lTargetObject)->set_external_object_id(referencedObjectID);
							send_change_numeric_value_response(objectId, 0, value, managedWorkingSet->get_control_function());
							// Todo: event dispatcher
						}
						break;

						case VirtualTerminalObjectType::Animation:
						{
							// Todo std::static_pointer_cast<Animation>(lTargetObject)->set_value(value);
							// onChangeNumericValueEventDispatcher.call(objectId, value);
							send_change_numeric_value_response(objectId, (1 << static_cast<std::uint8_t>(ChangeNumericValueErrorBit::AnyOtherError)), value, managedWorkingSet->get_control_function());
							LOG_WARNING("[VT Server]: Client %u change numeric value for animation not implemented yet", managedWorkingSet->get_control_function()->get_address());
							logSuccess = false;
						}
						break;

						default:
						{
							send_change_numeric_value_response(objectId, (1 << static_cast<std::uint8_t>(ChangeNumericValueErrorBit::InvalidObjectID)), value, managedWorkingSet->get_control_function());
							LOG_WARNING("[VT Server]: Client %u change numeric value invalid object type. ID: %u", managedWorkingSet->get_control_function()->get_address(), objectId);
							logSuccess = false;
						}
						break;
					}

					if (logSuccess)
					{
						LOG_DEBUG("[VT Server]: Client %u change numeric value command: change object ID %u to be %u", managedWorkingSet->get_control_function()->get_address(), objectId, value);
						process_macro(lTargetObject, isobus::EventID::OnChangeValue, lTargetObject->get_object_type(), managedWorkingSet);
					}
				}
				else
				{
					send_change_numeric_value_response(objectId, (1 << static_cast<std::uint8_t>(ChangeNumericValueErrorBit::InvalidObjectID)), value, managedWorkingSet->get_control_function());
					LOG_WARNING("[VT Server]: Client %u change numeric value invalid object ID of %u", managedWorkingSet->get_control_function()->get_address(), objectId);
				}
			}
			break;

			case Function::HideShowObjectCommand:
			{
				auto objectId = static_cast<std::uint16_t>(static_cast<std::uint16_t>(data[1]) | (static_cast<std::uint16_t>(data[2]) << 8));
				auto targetObject = managedWorkingSet->get_object_by_id(objectId);

				if ((nullptr != targetObject) && (VirtualTerminalObjectType::Container == targetObject->get_object_type()))
				{
					std::static_pointer_cast<Container>(targetObject)->set_hidden(0 == data[3]);
					send_hide_show_object_response(objectId, 0, (0 != data[3]), managedWorkingSet->get_control_function());
					onRepaintEventDispatcher.call(managedWorkingSet);

					if (0 == data[3])
					{
						LOG_DEBUG("[VT Server]: Client %u hide object command %u", managedWorkingSet->get_control_function()->get_address(), objectId);
						process_macro(targetObject, EventID::OnHide, targetObject->get_object_type(), managedWorkingSet);
					}
					else
					{
						LOG_DEBUG("[VT Server]: Client %u show object command %u", managedWorkingSet->get_control_function()->get_address(), objectId);
						process_macro(targetObject, EventID::OnShow, targetObject->get_object_type(), managedWorkingSet);
					}
				}
				else
				{
					send_hide_show_object_response(objectId, (1 << static_cast<std::uint8_t>(HideShowObjectErrorBit::InvalidObjectID)), (0 != data[3]), managedWorkingSet->get_control_function());
					LOG_WARNING("[VT Server]: Client %u hide/show object command failed. It can only affect containers! ID: %u", managedWorkingSet->get_control_function()->get_address(), objectId);
				}
			}
			break;

			case Function::EnableDisableObjectCommand:
			{
				auto objectId = static_cast<std::uint16_t>(static_cast<std::uint16_t>(data[1]) | (static_cast<std::uint16_t>(data[2]) << 8));
				auto lTargetObject = managedWorkingSet->get_object_by_id(objectId);

				if (nullptr != lTargetObject)
				{
					if (data[3] <= 1)
					{
						switch (lTargetObject->get_object_type())
						{
							case VirtualTerminalObjectType::InputBoolean:
							{
								std::static_pointer_cast<InputBoolean>(lTargetObject)->set_enabled(0 != data[3]);
								send_enable_disable_object_response(objectId, 0, (0 != data[3]), managedWorkingSet->get_control_function());
								onRepaintEventDispatcher.call(managedWorkingSet);
							}
							break;

							case VirtualTerminalObjectType::InputList:
							{
								std::static_pointer_cast<InputList>(lTargetObject)->set_option(InputList::Options::Enabled, (0 != data[3]));
								send_enable_disable_object_response(objectId, 0, (0 != data[3]), managedWorkingSet->get_control_function());
								onRepaintEventDispatcher.call(managedWorkingSet);
							}
							break;

							case VirtualTerminalObjectType::InputString:
							{
								std::static_pointer_cast<InputString>(lTargetObject)->set_enabled((0 != data[3]));
								send_enable_disable_object_response(objectId, 0, (0 != data[3]), managedWorkingSet->get_control_function());
								onRepaintEventDispatcher.call(managedWorkingSet);
							}
							break;

							case VirtualTerminalObjectType::InputNumber:
							{
								std::static_pointer_cast<InputNumber>(lTargetObject)->set_option2(InputNumber::Options2::Enabled, (0 != data[3]));
								send_enable_disable_object_response(objectId, 0, (0 != data[3]), managedWorkingSet->get_control_function());
								onRepaintEventDispatcher.call(managedWorkingSet);
							}
							break;

							case VirtualTerminalObjectType::Button:
							{
								std::static_pointer_cast<Button>(lTargetObject)->set_option(Button::Options::Disabled, (0 == data[3]));
								send_enable_disable_object_response(objectId, 0, (0 != data[3]), managedWorkingSet->get_control_function());
								onRepaintEventDispatcher.call(managedWorkingSet);
							}
							break;

							default:
							{
								send_enable_disable_object_response(objectId, (1 << static_cast<std::uint8_t>(EnableDisableObjectErrorBit::InvalidObjectID)), (0 != data[3]), managedWorkingSet->get_control_function());
							}
							break;
						}
					}
					else
					{
						send_enable_disable_object_response(objectId, (1 << static_cast<std::uint8_t>(EnableDisableObjectErrorBit::InvalidEnableDisableCommandValue)), (0 != data[3]), managedWorkingSet->get_control_function());
					}
				}
				else
				{
					send_enable_disable_object_response(objectId, (1 << static_cast<std::uint8_t>(EnableDisableObjectErrorBit::InvalidObjectID)), (0 != data[3]), managedWorkingSet->get_control_function());
				}
			}
			break;

			case Function::ChangeChildLocationCommand:
			{
				auto parentObjectId = static_cast<std::uint16_t>(static_cast<std::uint16_t>(data[1]) | (static_cast<std::uint16_t>(data[2]) << 8));
				auto objectID = static_cast<std::uint16_t>(static_cast<std::uint16_t>(data[3]) | (static_cast<std::uint16_t>(data[4]) << 8));
				auto parentObject = managedWorkingSet->get_object_by_id(parentObjectId);

				if (nullptr != parentObject)
				{
					auto lTargetObject = managedWorkingSet->get_object_by_id(objectID);

					if (nullptr != lTargetObject)
					{
						auto xRelativeChange = static_cast<std::int8_t>(static_cast<std::int16_t>(data[5]) - 127);
						auto yRelativeChange = static_cast<std::int8_t>(static_cast<std::int16_t>(data[6]) - 127);
						bool anyObjectMatched = parentObject->offset_all_children_with_id(objectID, xRelativeChange, yRelativeChange);

						onRepaintEventDispatcher.call(managedWorkingSet);

						if (anyObjectMatched)
						{
							send_change_child_location_response(parentObjectId, objectID, 0, managedWorkingSet->get_control_function());
							LOG_DEBUG("[VT Server]: Client %u change child location command. Parent: %u, Target: %u, X-Offset: %d, Y-Offset: %d", managedWorkingSet->get_control_function()->get_address(), parentObjectId, objectID, xRelativeChange, yRelativeChange);
							process_macro(parentObject, EventID::ChangeChildLocation, parentObject->get_object_type(), managedWorkingSet);
						}
						else
						{
							send_change_child_location_response(parentObjectId, objectID, (1 << static_cast<std::uint8_t>(ChangeChildLocationorPositionErrorBit::TargetObjectDoesNotExistOrIsNotApplicable)), managedWorkingSet->get_control_function());
							LOG_WARNING("[VT Server]: Client %u change child location failed because the target object with ID %u isn't applicable", managedWorkingSet->get_control_function()->get_address(), objectID);
						}
					}
					else
					{
						send_change_child_location_response(parentObjectId, objectID, (1 << static_cast<std::uint8_t>(ChangeChildLocationorPositionErrorBit::TargetObjectDoesNotExistOrIsNotApplicable)), managedWorkingSet->get_control_function());
						LOG_WARNING("[VT Server]: Client %u change child location failed because the target object with ID %u doesn't exist", managedWorkingSet->get_control_function()->get_address(), objectID);
					}
				}
				else
				{
					send_change_child_location_response(parentObjectId, objectID, (1 << static_cast<std::uint8_t>(ChangeChildLocationorPositionErrorBit::ParentObjectDoesntExistOrIsNotAParentOfSpecifiedObject)), managedWorkingSet->get_control_function());
					LOG_WARNING("[VT Server]: Client %u change child location failed because the parent object with ID %u doesn't exist", managedWorkingSet->get_control_function()->get_address(), parentObjectId);
				}
			}
			break;

			case Function::ChangeActiveMaskCommand:
			{
				auto workingSetObjectId = static_cast<std::uint16_t>(static_cast<std::uint16_t>(data[1]) | (static_cast<std::uint16_t>(data[2]) << 8));
				auto newActiveMaskObjectId = static_cast<std::uint16_t>(static_cast<std::uint16_t>(data[3]) | (static_cast<std::uint16_t>(data[4]) << 8));
				auto workingSetObject = managedWorkingSet->get_object_by_id(workingSetObjectId);

				if (nullptr != workingSetObject)
				{
					if (nullptr != managedWorkingSet->get_object_by_id(newActiveMaskObjectId))
					{
						std::static_pointer_cast<WorkingSet>(workingSetObject)->set_active_mask(newActiveMaskObjectId);
						send_change_active_mask_response(newActiveMaskObjectId, 0, managedWorkingSet->get_control_function());
						onChangeActiveMaskEventDispatcher.call(managedWorkingSet, workingSetObjectId, newActiveMaskObjectId);
						LOG_DEBUG("[VT Server]: Client %u changed active mask to object %u for working set object %u", managedWorkingSet->get_control_function()->get_address(), newActiveMaskObjectId, workingSetObjectId);
					}
					else
					{
						send_change_active_mask_response(newActiveMaskObjectId, (1 << static_cast<std::uint8_t>(ChangeActiveMaskErrorBit::InvalidMaskObjectID)), managedWorkingSet->get_control_function());
						LOG_WARNING("[VT Server]: Client %u change active mask failed because the new mask object ID %u was not valid.", managedWorkingSet->get_control_function()->get_address(), newActiveMaskObjectId);
					}
				}
				else
				{
					send_change_active_mask_response(newActiveMaskObjectId, (1 << static_cast<std::uint8_t>(ChangeActiveMaskErrorBit::InvalidWorkingSetObjectID)), managedWorkingSet->get_control_function());
					LOG_WARNING("[VT Server]: Client %u change active mask failed because the working set object ID %u was not valid.", managedWorkingSet->get_control_function()->get_address(), workingSetObjectId);
				}
			}
			break;

			case Function::GetSupportedObjectsMessage:
			{
				send_supported_objects(message.get_source_control_function());
				LOG_DEBUG("[VT Server]: Sent supported object list to client %u", managedWorkingSet->get_control_function()->get_address());
			}
			break;

			case Function::ChangeStringValueCommand:
			{
				auto objectIdToChange = static_cast<std::uint16_t>(static_cast<std::uint16_t>(data[1]) | (static_cast<std::uint16_t>(data[2]) << 8));
				auto numberOfBytesInString = static_cast<std::uint16_t>(static_cast<std::uint16_t>(data[3]) | (static_cast<std::uint16_t>(data[4]) << 8));
				auto stringObject = managedWorkingSet->get_object_by_id(objectIdToChange);

				if (message.get_data_length() >= static_cast<std::uint32_t>(numberOfBytesInString + 5))
				{
					if (nullptr != stringObject)
					{
						std::string newStringValue;

						for (std::uint32_t i = 0; i < numberOfBytesInString; i++)
						{
							newStringValue.push_back(static_cast<char>(data.at(5 + i)));
						}

						switch (stringObject->get_object_type())
						{
							case VirtualTerminalObjectType::StringVariable:
							{
								auto stringVariable = std::static_pointer_cast<StringVariable>(stringObject);

								// The transferred string is allowed to be smaller than the length of the value attribute of the target object
								// and in this case the VT shall pad the value attribute with space characters.
								while (newStringValue.length() < stringVariable->get_value().length())
								{
									newStringValue.push_back(' ');
								}
								stringVariable->set_value(newStringValue);
								send_change_string_value_response(objectIdToChange, 0, message.get_source_control_function());
								onRepaintEventDispatcher.call(managedWorkingSet);
								LOG_DEBUG("[VT Server]: Client %u change string value command for string variable object %u. Value: " + newStringValue, managedWorkingSet->get_control_function()->get_address(), objectIdToChange);
							}
							break;

							case VirtualTerminalObjectType::OutputString:
							{
								auto outputString = std::static_pointer_cast<OutputString>(stringObject);

								// The transferred string is allowed to be smaller than the length of the value attribute of the target object
								// and in this case the VT shall pad the value attribute with space characters.
								while (newStringValue.length() < outputString->get_value().length())
								{
									newStringValue.push_back(' ');
								}
								outputString->set_value(newStringValue);
								send_change_string_value_response(objectIdToChange, 0, message.get_source_control_function());
								onRepaintEventDispatcher.call(managedWorkingSet);
								LOG_DEBUG("[VT Server]: Client %u change string value command for output string object %u. Value: " + newStringValue, managedWorkingSet->get_control_function()->get_address(), objectIdToChange);
							}
							break;

							case VirtualTerminalObjectType::InputString:
							{
								auto inputString = std::static_pointer_cast<InputString>(stringObject);

								// The transferred string is allowed to be smaller than the length of the value attribute of the target object
								// and in this case the VT shall pad the value attribute with space characters.
								while (newStringValue.length() < inputString->get_value().length())
								{
									newStringValue.push_back(' ');
								}
								inputString->set_value(newStringValue);
								send_change_string_value_response(objectIdToChange, 0, message.get_source_control_function());
								onRepaintEventDispatcher.call(managedWorkingSet);
								LOG_DEBUG("[VT Server]: Client %u change string value command for input string object %u. Value: " + newStringValue, managedWorkingSet->get_control_function()->get_address(), objectIdToChange);
							}
							break;

							default:
							{
								send_change_string_value_response(objectIdToChange, (1 << static_cast<std::uint8_t>(ChangeStringValueErrorBit::InvalidObjectID)), message.get_source_control_function());
								LOG_WARNING("[VT Server]: Client %u change string value command for object %u failed because the object ID was for an object that isn't a string.", managedWorkingSet->get_control_function()->get_address(), objectIdToChange);
							}
							break;
						}
					}
					else
					{
						send_change_string_value_response(objectIdToChange, (1 << static_cast<std::uint8_t>(ChangeStringValueErrorBit::InvalidObjectID)), message.get_source_control_function());
						LOG_WARNING("[VT Server]: Client %u change string value command for object %u failed because the object ID was invalid.", managedWorkingSet->get_control_function()->get_address(), objectIdToChange);
					}
				}
				else
				{
					send_change_string_value_response(objectIdToChange, (1 << static_cast<std::uint8_t>(ChangeStringValueErrorBit::AnyOtherError)), message.get_source_control_function());
					LOG_WARNING("[VT Server]: Client %u change string value command for object %u failed because data length is not valid when compared to the amount sent.", managedWorkingSet->get_control_function()->get_address(), objectIdToChange);
				}
			}
			break;

			case Function::ChangeFillAttributesCommand:
			{
				auto objectIdToChange = static_cast<std::uint16_t>(static_cast<std::uint16_t>(data[1]) | (static_cast<std::uint16_t>(data[2]) << 8));
				auto fillPatternID = static_cast<std::uint16_t>(static_cast<std::uint16_t>(data[5]) | (static_cast<std::uint16_t>(data[6]) << 8));
				auto object = managedWorkingSet->get_object_by_id(objectIdToChange);
				auto fillPatternObject = managedWorkingSet->get_object_by_id(fillPatternID);

				if ((nullptr != object) && (VirtualTerminalObjectType::FillAttributes == object->get_object_type()))
				{
					auto fillObject = std::static_pointer_cast<FillAttributes>(object);

					if (((nullptr != fillPatternObject) && (VirtualTerminalObjectType::PictureGraphic == fillPatternObject->get_object_type())) || (NULL_OBJECT_ID == fillPatternID))
					{
						if (data[3] <= static_cast<std::uint8_t>(FillAttributes::FillType::FillWithPatternGivenByFillPatternAttribute))
						{
							fillObject->set_fill_pattern(fillPatternID);
							fillObject->set_type(static_cast<FillAttributes::FillType>(data[3]));
							fillObject->set_background_color(data[4]);
							send_change_fill_attributes_response(objectIdToChange, 0, message.get_source_control_function());
							onRepaintEventDispatcher.call(managedWorkingSet);
							LOG_DEBUG("[VT Server]: Client %u change fill attributes command for object %u", managedWorkingSet->get_control_function()->get_address(), objectIdToChange);
						}
						else
						{
							send_change_fill_attributes_response(objectIdToChange, (1 << static_cast<std::uint8_t>(ChangeFillAttributesErrorBit::InvalidType)), message.get_source_control_function());
							LOG_WARNING("[VT Server]: Client %u change fill attributes of object %u invalid fill object type. Must be a picture graphic.", managedWorkingSet->get_control_function()->get_address(), objectIdToChange);
						}
					}
					else
					{
						send_change_fill_attributes_response(objectIdToChange, (1 << static_cast<std::uint8_t>(ChangeFillAttributesErrorBit::InvalidPatternObjectID)), message.get_source_control_function());
						LOG_WARNING("[VT Server]: Client %u change fill attributes invalid pattern object ID of %u for object %u", managedWorkingSet->get_control_function()->get_address(), fillPatternID, objectIdToChange);
					}
				}
				else
				{
					send_change_fill_attributes_response(objectIdToChange, (1 << static_cast<std::uint8_t>(ChangeFillAttributesErrorBit::InvalidObjectID)), message.get_source_control_function());
					LOG_WARNING("[VT Server]: Client %u change fill attributes invalid object ID of %u", managedWorkingSet->get_control_function()->get_address(), objectIdToChange);
				}
			}
			break;

			case Function::ChangeChildPositionCommand:
			{
				auto parentObjectId = static_cast<std::uint16_t>(static_cast<std::uint16_t>(data[1]) | (static_cast<std::uint16_t>(data[2]) << 8));
				auto objectID = static_cast<std::uint16_t>(static_cast<std::uint16_t>(data[3]) | (static_cast<std::uint16_t>(data[4]) << 8));
				if (message.get_data_length() > CAN_DATA_LENGTH) // Must be at least 9 bytes
				{
					std::uint16_t newXPosition = static_cast<std::uint16_t>(static_cast<std::uint16_t>(data[5]) | (static_cast<std::uint16_t>(data[6]) << 8));
					std::uint16_t newYPosition = static_cast<std::uint16_t>(static_cast<std::uint16_t>(data[7]) | (static_cast<std::uint16_t>(data[8]) << 8));
					auto parentObject = managedWorkingSet->get_object_by_id(parentObjectId);
					auto targetObject = managedWorkingSet->get_object_by_id(objectID);

					if (nullptr != parentObject)
					{
						if (nullptr != targetObject)
						{
							switch (parentObject->get_object_type())
							{
								case VirtualTerminalObjectType::Button:
								case VirtualTerminalObjectType::Container:
								case VirtualTerminalObjectType::AlarmMask:
								case VirtualTerminalObjectType::DataMask:
								case VirtualTerminalObjectType::Key:
								case VirtualTerminalObjectType::WorkingSet:
								case VirtualTerminalObjectType::AuxiliaryInputType2:
								case VirtualTerminalObjectType::WindowMask:
								{
									bool wasFound = false;

									// If a parent object includes the child object multiple times, then each instance will be moved
									for (std::uint16_t i = 0; i < parentObject->get_number_children(); i++)
									{
										if (objectID == parentObject->get_child_id(i))
										{
											wasFound = true;
											parentObject->set_child_x(i, newXPosition);
											parentObject->set_child_y(i, newYPosition);
											onRepaintEventDispatcher.call(managedWorkingSet);
										}
									}

									if (wasFound)
									{
										LOG_DEBUG("[VT Server]: Client %u changed child position: object %u of parent object %u, x: %u, y: %u", managedWorkingSet->get_control_function()->get_address(), objectID, parentObjectId, newXPosition, newYPosition);
										send_change_child_position_response(parentObjectId, objectID, 0, message.get_source_control_function());
										process_macro(parentObject, EventID::OnChangeChildPosition, parentObject->get_object_type(), managedWorkingSet);
									}
									else
									{
										LOG_WARNING("[VT Server]: Client %u change child position error. Target object does not exist or is not applicable: object %u of parent object %u, x: %u, y: %u", managedWorkingSet->get_control_function()->get_address(), objectID, parentObjectId, newXPosition, newYPosition);
										send_change_child_position_response(parentObjectId, objectID, (1 << static_cast<std::uint8_t>(ChangeChildLocationorPositionErrorBit::TargetObjectDoesNotExistOrIsNotApplicable)), message.get_source_control_function());
									}
								}
								break;

								default:
								{
									LOG_WARNING("[VT Server]: Client %u change child position error. Parent object type cannot be targeted by this command: object %u of parent object %u, x: %u, y: %u", managedWorkingSet->get_control_function()->get_address(), objectID, parentObjectId, newXPosition, newYPosition);
									send_change_child_position_response(parentObjectId, objectID, (1 << static_cast<std::uint8_t>(ChangeChildLocationorPositionErrorBit::AnyOtherError)), message.get_source_control_function());
								}
								break;
							}
						}
						else
						{
							LOG_WARNING("[VT Server]: Client %u change child position error. Target object does not exist or is not applicable: object %u of parent object %u, x: %u, y: %u", managedWorkingSet->get_control_function()->get_address(), objectID, parentObjectId, newXPosition, newYPosition);
							send_change_child_position_response(parentObjectId, objectID, (1 << static_cast<std::uint8_t>(ChangeChildLocationorPositionErrorBit::TargetObjectDoesNotExistOrIsNotApplicable)), message.get_source_control_function());
						}
					}
					else
					{
						LOG_WARNING("[VT Server]: Client %u change child position error. Parent object does not exist or is not applicable: object %u of parent object %u, x: %u, y: %u", managedWorkingSet->get_control_function()->get_address(), objectID, parentObjectId, newXPosition, newYPosition);
						send_change_child_position_response(parentObjectId, objectID, (1 << static_cast<std::uint8_t>(ChangeChildLocationorPositionErrorBit::ParentObjectDoesntExistOrIsNotAParentOfSpecifiedObject)), message.get_source_control_function());
					}
				}
				else
				{
					LOG_WARNING("[VT Server]: Client %u change child position error. DLC must be 9 bytes for the message to be valid.");
					send_change_child_position_response(parentObjectId, objectID, (1 << static_cast<std::uint8_t>(ChangeChildLocationorPositionErrorBit::AnyOtherError)), message.get_source_control_function());
				}
			}
			break;

			case Function::ChangeAttributeCommand:
			{
				auto objectID = static_cast<std::uint16_t>(static_cast<std::uint16_t>(data[1]) | (static_cast<std::uint16_t>(data[2]) << 8));
				auto targetObject = managedWorkingSet->get_object_by_id(objectID);
				std::uint8_t attributeID = data[3];
				std::uint32_t attributeData = static_cast<std::uint32_t>(static_cast<std::uint32_t>(data[4]) | (static_cast<std::uint32_t>(data[5]) << 8) | (static_cast<std::uint32_t>(data[6]) << 16) | (static_cast<std::uint32_t>(data[7]) << 24));
				VTObject::AttributeError errorCode = VTObject::AttributeError::AnyOtherError;

				if ((NULL_OBJECT_ID != objectID) && (nullptr != targetObject))
				{
					if (targetObject->set_attribute(attributeID, attributeData, managedWorkingSet->get_object_tree(), errorCode)) // 0 Is always the read-only "type" attribute
					{
						send_change_attribute_response(objectID, 0, data.at(3), message.get_source_control_function());
						LOG_DEBUG("[VT Server]: Client %u changed object %u attribute %u to %u", managedWorkingSet->get_control_function()->get_address(), objectID, attributeID, attributeData);
						onRepaintEventDispatcher.call(managedWorkingSet);
						process_macro(targetObject, EventID::OnChangeAttribute, targetObject->get_object_type(), managedWorkingSet);
					}
					else
					{
						send_change_attribute_response(objectID, (1 << static_cast<std::uint8_t>(errorCode)), data.at(3), message.get_source_control_function());
						LOG_WARNING("[VT Server]: Client %u change object %u attribute %u to %ul error %u", managedWorkingSet->get_control_function()->get_address(), objectID, attributeID, attributeData, static_cast<std::uint8_t>(errorCode));
					}
				}
				else
				{
					send_change_attribute_response(objectID, (1 << static_cast<std::uint8_t>(VTObject::AttributeError::InvalidObjectID)), data.at(3), message.get_source_control_function());
					LOG_WARNING("[VT Server]: Client %u change attribute %u invalid object ID of %u", managedWorkingSet->get_control_function()->get_address(), attributeID, objectID);
				}
			}
			break;

			case Function::ChangeSizeCommand:
			{
				auto objectID = static_cast<std::uint16_t>(static_cast<std::uint16_t>(data[1]) | (static_cast<std::uint16_t>(data[2]) << 8));
				auto newWidth = static_cast<std::uint16_t>(static_cast<std::uint16_t>(data[3]) | (static_cast<std::uint16_t>(data[4]) << 8));
				auto newHeight = static_cast<std::uint16_t>(static_cast<std::uint16_t>(data[5]) | (static_cast<std::uint16_t>(data[6]) << 8));
				auto targetObject = managedWorkingSet->get_object_by_id(objectID);

				if (nullptr != targetObject)
				{
					bool success = false;

					switch (targetObject->get_object_type())
					{
						case VirtualTerminalObjectType::OutputMeter:
						{
							if (newWidth == newHeight) // Output meter must be square!
							{
								targetObject->set_width(newWidth);
								targetObject->set_height(newHeight);
								success = true;
								LOG_DEBUG("[VT Server]: Client %u change size command: Object: %u, Width: %u, Height: %u", managedWorkingSet->get_control_function()->get_address(), objectID, newWidth, newHeight);
								onRepaintEventDispatcher.call(managedWorkingSet);
							}
							else
							{
								LOG_WARNING("[VT Server]: Client %u change size command: invalid new size. Meter must be square! Object: %u", managedWorkingSet->get_control_function()->get_address(), objectID);
								send_change_size_response(objectID, (1 << (static_cast<std::uint8_t>(ChangeSizeErrorBit::AnyOtherError))), message.get_source_control_function());
							}
						}
						break;

						case VirtualTerminalObjectType::Animation:
						case VirtualTerminalObjectType::Button:
						case VirtualTerminalObjectType::Container:
						case VirtualTerminalObjectType::InputBoolean:
						case VirtualTerminalObjectType::InputList:
						case VirtualTerminalObjectType::InputString:
						case VirtualTerminalObjectType::InputNumber:
						case VirtualTerminalObjectType::OutputArchedBarGraph:
						case VirtualTerminalObjectType::OutputEllipse:
						case VirtualTerminalObjectType::OutputLine:
						case VirtualTerminalObjectType::OutputLinearBarGraph:
						case VirtualTerminalObjectType::OutputList:
						case VirtualTerminalObjectType::OutputNumber:
						case VirtualTerminalObjectType::OutputPolygon:
						case VirtualTerminalObjectType::OutputRectangle:
						case VirtualTerminalObjectType::OutputString:
						{
							targetObject->set_width(newWidth);
							targetObject->set_height(newHeight);
							success = true;
							LOG_DEBUG("[VT Server]: Client %u change size command: Object: %u, Width: %u, Height: %u", managedWorkingSet->get_control_function()->get_address(), objectID, newWidth, newHeight);
							onRepaintEventDispatcher.call(managedWorkingSet);
						}
						break;

						default:
						{
							LOG_WARNING("[VT Server]: Client %u change size command: invalid object type for object %u", managedWorkingSet->get_control_function()->get_address(), objectID);
							send_change_size_response(objectID, (1 << (static_cast<std::uint8_t>(ChangeSizeErrorBit::AnyOtherError))), message.get_source_control_function());
						}
						break;
					}

					if (success)
					{
						send_change_size_response(objectID, 0, message.get_source_control_function());
						process_macro(targetObject, EventID::OnChangeSize, targetObject->get_object_type(), managedWorkingSet);
					}
				}
				else
				{
					LOG_WARNING("[VT Server]: Client %u change size command: invalid object ID of %u", managedWorkingSet->get_control_function()->get_address(), objectID);
					send_change_size_response(objectID, (1 << (static_cast<std::uint8_t>(ChangeSizeErrorBit::InvalidObjectID))), message.get_source_control_function());
				}
			}
			break;

			case Function::ChangeListItemCommand:
			{
				auto objectID = static_cast<std::uint16_t>(static_cast<std::uint16_t>(data[1]) | (static_cast<std::uint16_t>(data[2]) << 8));
				auto newObjectID = static_cast<std::uint16_t>(static_cast<std::uint16_t>(data[4]) | (static_cast<std::uint16_t>(data[5]) << 8));
				auto listIndex = data[3];
				auto targetObject = managedWorkingSet->get_object_by_id(objectID);
				auto newObject = managedWorkingSet->get_object_by_id(newObjectID);

				if (nullptr != targetObject)
				{
					if ((NULL_OBJECT_ID == newObjectID) || (nullptr != newObject))
					{
						switch (targetObject->get_object_type())
						{
							case VirtualTerminalObjectType::InputList:
							{
								if (std::static_pointer_cast<InputList>(targetObject)->change_list_item(listIndex, newObjectID, managedWorkingSet->get_object_tree()))
								{
									send_change_list_item_response(objectID, newObjectID, 0, listIndex, message.get_source_control_function());
									LOG_DEBUG("[VT Server]: Client %u change list item command: Object ID: %u, New Object ID: %u, Index: %u", managedWorkingSet->get_control_function()->get_address(), objectID, newObjectID, listIndex);
									onRepaintEventDispatcher.call(managedWorkingSet);
								}
								else
								{
									send_change_list_item_response(objectID, newObjectID, (1 << static_cast<std::uint8_t>(ChangeListItemErrorBit::AnyOtherError)), listIndex, message.get_source_control_function());
									LOG_WARNING("[VT Server]: Client %u change list item command failed. Object ID: %u, New Object ID: %u, Index: %u", managedWorkingSet->get_control_function()->get_address(), objectID, newObjectID, listIndex);
								}
							}
							break;

							case VirtualTerminalObjectType::Animation:
							case VirtualTerminalObjectType::ExternalObjectDefinition:
							{
								// @todo
								send_change_list_item_response(objectID, newObjectID, (1 << static_cast<std::uint8_t>(ChangeListItemErrorBit::AnyOtherError)), listIndex, message.get_source_control_function());
								LOG_WARNING("[VT Server]: Client %u change list item command: TODO object type", managedWorkingSet->get_control_function()->get_address());
							}
							break;

							case VirtualTerminalObjectType::OutputList:
							{
								if (std::static_pointer_cast<OutputList>(targetObject)->change_list_item(listIndex, newObjectID, managedWorkingSet->get_object_tree()))
								{
									send_change_list_item_response(objectID, newObjectID, 0, listIndex, message.get_source_control_function());
									LOG_DEBUG("[VT Server]: Client %u change list item command: Object ID: %u, New Object ID: %u, Index: %u", managedWorkingSet->get_control_function()->get_address(), objectID, newObjectID, listIndex);
									onRepaintEventDispatcher.call(managedWorkingSet);
								}
								else
								{
									send_change_list_item_response(objectID, newObjectID, (1 << static_cast<std::uint8_t>(ChangeListItemErrorBit::AnyOtherError)), listIndex, message.get_source_control_function());
									LOG_WARNING("[VT Server]: Client %u change list item command failed. Object ID: %u, New Object ID: %u, Index: %u", managedWorkingSet->get_control_function()->get_address(), objectID, newObjectID, listIndex);
								}
							}
							break;

							default:
							{
								LOG_WARNING("[VT Server]: Client %u change list item command: invalid object type. Object: %u", managedWorkingSet->get_control_function()->get_address(), objectID);
								send_change_list_item_response(objectID, newObjectID, (1 << static_cast<std::uint8_t>(ChangeListItemErrorBit::AnyOtherError)), listIndex, message.get_source_control_function());
							}
							break;
						}
					}
					else
					{
						LOG_WARNING("[VT Server]: Client %u change list item command: invalid new object ID of %u", managedWorkingSet->get_control_function()->get_address(), newObjectID);
						send_change_list_item_response(objectID, newObjectID, (1 << static_cast<std::uint8_t>(ChangeListItemErrorBit::InvalidNewListItemObjectID)), listIndex, message.get_source_control_function());
					}
				}
				else
				{
					LOG_WARNING("[VT Server]: Client %u change list item command: invalid object ID of %u", managedWorkingSet->get_control_function()->get_address(), objectID);
					send_change_list_item_response(objectID, newObjectID, (1 << static_cast<std::uint8_t>(ChangeListItemErrorBit::InvalidObjectID)), listIndex, message.get_source_control_function());
				}
			}
			break;

			case Function::ChangeFontAttributesCommand:
			{
				auto objectID = static_cast<std::uint16_t>(static_cast<std::uint16_t>(data[1]) | (static_cast<std::uint16_t>(data[2]) << 8));
				auto targetObject = managedWorkingSet->get_object_by_id(objectID);
				std::uint8_t fontColour = data[3];
				std::uint8_t fontSize = data[4];
				std::uint8_t fontType = data[5];
				std::uint8_t fontStyle = data[6];

				if ((nullptr != targetObject) &&
				    (VirtualTerminalObjectType::FontAttributes == targetObject->get_object_type()))
				{
					if (fontSize <= static_cast<std::uint8_t>(FontAttributes::FontSize::Size128x192))
					{
						auto font = std::static_pointer_cast<FontAttributes>(targetObject);
						font->set_colour(fontColour);
						font->set_size(static_cast<FontAttributes::FontSize>(fontSize));
						font->set_type(static_cast<FontAttributes::FontType>(fontType));
						font->set_style(fontStyle);
						LOG_DEBUG("[VT Server]: Client %u change font attributes command: ObjectID: %u", managedWorkingSet->get_control_function()->get_address(), objectID);
						send_change_font_attributes_response(objectID, 0, message.get_source_control_function());
						onRepaintEventDispatcher.call(managedWorkingSet);
					}
					else
					{
						LOG_WARNING("[VT Server]: Client %u change font attributes command: invalid font size %u. ObjectID: %u", managedWorkingSet->get_control_function()->get_address(), fontSize, objectID);
						send_change_font_attributes_response(objectID, (1 << static_cast<std::uint8_t>(ChangeFontAttributesErrorBit::InvalidSize)), message.get_source_control_function());
					}
				}
				else
				{
					LOG_WARNING("[VT Server]: Client %u change font attributes command: invalid object ID of %u", managedWorkingSet->get_control_function()->get_address(), objectID);
					send_change_font_attributes_response(objectID, (1 << static_cast<std::uint8_t>(ChangeFontAttributesErrorBit::InvalidObjectID)), message.get_source_control_function());
				}
			}
			break;

			case Function::ChangeLineAttributesCommand:
			{
				auto objectID = static_cast<std::uint16_t>(static_cast<std::uint16_t>(data[1]) | (static_cast<std::uint16_t>(data[2]) << 8));
				auto targetObject = managedWorkingSet->get_object_by_id(objectID);
				std::uint8_t lineColour = data[3];
				std::uint8_t lineWidth = data[4];
				std::uint16_t lineArt = static_cast<std::uint16_t>(static_cast<std::uint16_t>(data[5]) | (static_cast<std::uint16_t>(data[6]) << 8));

				if ((nullptr != targetObject) &&
				    (VirtualTerminalObjectType::LineAttributes == targetObject->get_object_type()))
				{
					auto line = std::static_pointer_cast<LineAttributes>(targetObject);
					line->set_background_color(lineColour);
					line->set_width(lineWidth);
					line->set_line_art_bit_pattern(lineArt);
					LOG_DEBUG("[VT Server]: Client %u change line attributes command: ObjectID: %u", managedWorkingSet->get_control_function()->get_address(), objectID);
					send_change_line_attributes_response(objectID, 0, message.get_source_control_function());
					onRepaintEventDispatcher.call(managedWorkingSet);
				}
				else
				{
					LOG_WARNING("[VT Server]: Client %u change line attributes command: invalid object ID of %u", managedWorkingSet->get_control_function()->get_address(), objectID);
					send_change_line_attributes_response(objectID, (1 << static_cast<std::uint8_t>(ChangeFontAttributesErrorBit::InvalidObjectID)), message.get_source_control_function());
				}
			}
			break;

			case Function::ChangeSoftKeyMaskCommand:
			{
				auto dataOrAlarmMaskId = static_cast<std::uint16_t>(static_cast<std::uint16_t>(data[2]) | (static_cast<std::uint16_t>(data[3]) << 8));
				auto newSoftKeyMaskId = static_cast<std::uint16_t>(static_cast<std::uint16_t>(data[4]) | (static_cast<std::uint16_t>(data[5]) << 8));
				auto targetMask = managedWorkingSet->get_object_by_id(dataOrAlarmMaskId);
				auto newSoftKeyMask = managedWorkingSet->get_object_by_id(newSoftKeyMaskId);

				if (nullptr != targetMask)
				{
					if ((NULL_OBJECT_ID == newSoftKeyMaskId) || (nullptr != newSoftKeyMask))
					{
						switch (targetMask->get_object_type())
						{
							case VirtualTerminalObjectType::AlarmMask:
							{
								if (std::static_pointer_cast<AlarmMask>(targetMask)->change_soft_key_mask(newSoftKeyMaskId, managedWorkingSet->get_object_tree()))
								{
									LOG_DEBUG("[VT Server]: Client %u change soft key mask command: alarm mask object %u to %u", managedWorkingSet->get_control_function()->get_address(), dataOrAlarmMaskId, newSoftKeyMaskId);
									send_change_soft_key_mask_response(dataOrAlarmMaskId, newSoftKeyMaskId, 0, message.get_source_control_function());
									onChangeActiveSoftKeyMaskEventDispatcher.call(managedWorkingSet, dataOrAlarmMaskId, newSoftKeyMaskId);
									process_macro(targetMask, EventID::OnChangeSoftKeyMask, VirtualTerminalObjectType::AlarmMask, managedWorkingSet);
								}
								else
								{
									LOG_WARNING("[VT Server]: Client %u change soft key mask command: failed to set mask for alarm mask object %u to %u", managedWorkingSet->get_control_function()->get_address(), dataOrAlarmMaskId, newSoftKeyMaskId);
									send_change_soft_key_mask_response(dataOrAlarmMaskId, newSoftKeyMaskId, (1 << static_cast<std::uint8_t>(ChangeSoftKeyMaskErrorBit::AnyOtherError)), message.get_source_control_function());
								}
							}
							break;

							case VirtualTerminalObjectType::DataMask:
							{
								if (std::static_pointer_cast<DataMask>(targetMask)->change_soft_key_mask(newSoftKeyMaskId, managedWorkingSet->get_object_tree()))
								{
									LOG_DEBUG("[VT Server]: Client %u change soft key mask command: data mask object %u to %u", managedWorkingSet->get_control_function()->get_address(), dataOrAlarmMaskId, newSoftKeyMaskId);
									send_change_soft_key_mask_response(dataOrAlarmMaskId, newSoftKeyMaskId, 0, message.get_source_control_function());
									onChangeActiveSoftKeyMaskEventDispatcher.call(managedWorkingSet, dataOrAlarmMaskId, newSoftKeyMaskId);
									process_macro(targetMask, EventID::OnChangeSoftKeyMask, VirtualTerminalObjectType::DataMask, managedWorkingSet);
								}
								else
								{
									LOG_WARNING("[VT Server]: Client %u change soft key mask command: failed to set mask for data mask object %u to %u", managedWorkingSet->get_control_function()->get_address(), dataOrAlarmMaskId, newSoftKeyMaskId);
									send_change_soft_key_mask_response(dataOrAlarmMaskId, newSoftKeyMaskId, (1 << static_cast<std::uint8_t>(ChangeSoftKeyMaskErrorBit::AnyOtherError)), message.get_source_control_function());
								}
							}
							break;

							default:
							{
								LOG_WARNING("[VT Server]: Client %u change soft key mask command: invalid object type for object %u", managedWorkingSet->get_control_function()->get_address(), dataOrAlarmMaskId);
								send_change_soft_key_mask_response(dataOrAlarmMaskId, newSoftKeyMaskId, (1 << static_cast<std::uint8_t>(ChangeSoftKeyMaskErrorBit::AnyOtherError)), message.get_source_control_function());
							}
							break;
						}
					}
					else
					{
						LOG_WARNING("[VT Server]: Client %u change soft key mask command: invalid soft key object ID of %u", managedWorkingSet->get_control_function()->get_address(), newSoftKeyMaskId);
						send_change_soft_key_mask_response(dataOrAlarmMaskId, newSoftKeyMaskId, (1 << static_cast<std::uint8_t>(ChangeSoftKeyMaskErrorBit::InvalidSoftKeyMaskObjectID)), message.get_source_control_function());
					}
				}
				else
				{
					LOG_WARNING("[VT Server]: Client %u change soft key mask command: invalid data mask or alarm mask object ID of %u", managedWorkingSet->get_control_function()->get_address(), dataOrAlarmMaskId);
					send_change_soft_key_mask_response(dataOrAlarmMaskId, newSoftKeyMaskId, (1 << static_cast<std::uint8_t>(ChangeSoftKeyMaskErrorBit::InvalidDataOrAlarmMaskObjectID)), message.get_source_control_function());
				}
			}
			break;

			case Function::ChangeBackgroundColourCommand:
			{
				auto objectID = static_cast<std::uint16_t>(static_cast<std::uint16_t>(data[1]) | (static_cast<std::uint16_t>(data[2]) << 8));
				auto targetObject = managedWorkingSet->get_object_by_id(objectID);
				std::uint8_t backgroundColour = data[3];

				if (nullptr != targetObject)
				{
					switch (targetObject->get_object_type())
					{
						case VirtualTerminalObjectType::AuxiliaryInputType2:
						case VirtualTerminalObjectType::WorkingSet:
						case VirtualTerminalObjectType::DataMask:
						case VirtualTerminalObjectType::AlarmMask:
						case VirtualTerminalObjectType::SoftKeyMask:
						case VirtualTerminalObjectType::Key:
						case VirtualTerminalObjectType::Button:
						case VirtualTerminalObjectType::InputNumber:
						case VirtualTerminalObjectType::InputBoolean:
						case VirtualTerminalObjectType::InputString:
						case VirtualTerminalObjectType::OutputString:
						case VirtualTerminalObjectType::OutputNumber:
						case VirtualTerminalObjectType::GraphicsContext:
						case VirtualTerminalObjectType::WindowMask:
						{
							targetObject->set_background_color(backgroundColour);
							LOG_DEBUG("[VT Server]: Client %u change background colour command: colour = %u", managedWorkingSet->get_control_function()->get_address(), objectID, backgroundColour);
							send_change_background_colour_response(objectID, 0, backgroundColour, message.get_source_control_function());
							process_macro(targetObject, EventID::OnChangeBackgroundColour, targetObject->get_object_type(), managedWorkingSet);
							onRepaintEventDispatcher.call(managedWorkingSet);
						}
						break;

						default:
						{
							LOG_WARNING("[VT Server]: Client %u change background colour command: invalid object type for object %u", managedWorkingSet->get_control_function()->get_address(), objectID);
							send_change_background_colour_response(objectID, (1 << static_cast<std::uint8_t>(ChangeBackgroundColourErrorBit::AnyOtherError)), backgroundColour, message.get_source_control_function());
						}
						break;
					}
				}
				else
				{
					LOG_WARNING("[VT Server]: Client %u change background colour command: invalid object ID of %u", managedWorkingSet->get_control_function()->get_address(), objectID);
					send_change_background_colour_response(objectID, (1 << static_cast<std::uint8_t>(ChangeBackgroundColourErrorBit::InvalidObjectID)), backgroundColour, message.get_source_control_function());
				}
			}
			break;

			case Function::ChangePriorityCommand:
			{
				auto objectID = static_cast<std::uint16_t>(static_cast<std::uint16_t>(data[1]) | (static_cast<std::uint16_t>(data[2]) << 8));
				auto targetObject = managedWorkingSet->get_object_by_id(objectID);
				std::uint8_t newPriority = data[3];

				if (nullptr != targetObject)
				{
					if (VirtualTerminalObjectType::AlarmMask == targetObject->get_object_type())
					{
						if (newPriority <= static_cast<std::uint8_t>(AlarmMaskPriority::Low))
						{
							send_change_priority_response(objectID, 0, newPriority, message.get_source_control_function());
							LOG_DEBUG("[VT Server]: Client %u change priority command: New Priority %u", managedWorkingSet->get_control_function()->get_address(), newPriority);
							process_macro(targetObject, EventID::OnChangePriority, VirtualTerminalObjectType::AlarmMask, managedWorkingSet);
						}
						else
						{
							send_change_priority_response(objectID, (1 << static_cast<std::uint8_t>(ChangePriorityErrorBit::InvalidPriority)), newPriority, message.get_source_control_function());
							LOG_WARNING("[VT Server]: Client %u change priority command: Invalid Priority %u. Must be 2 or less.", managedWorkingSet->get_control_function()->get_address(), newPriority);
						}
					}
					else
					{
						send_change_priority_response(objectID, (1 << static_cast<std::uint8_t>(ChangePriorityErrorBit::AnyOtherError)), newPriority, message.get_source_control_function());
						LOG_WARNING("[VT Server]: Client %u change priority command: invalid object ID of %u - the object must be an alarm mask.", managedWorkingSet->get_control_function()->get_address(), objectID);
					}
				}
				else
				{
					send_change_priority_response(objectID, (1 << static_cast<std::uint8_t>(ChangePriorityErrorBit::InvalidObjectID)), newPriority, message.get_source_control_function());
					LOG_WARNING("[VT Server]: Client %u change priority command: invalid object ID of %u", managedWorkingSet->get_control_function()->get_address(), objectID);
				}
			}
			break;

			case Function::SelectInputObjectCommand:
			{
				auto objectID = static_cast<std::uint16_t>(static_cast<std::uint16_t>(data[1]) | (static_cast<std::uint16_t>(data[2]) << 8));
				auto targetObject = managedWorkingSet->get_object_by_id(objectID);

				if (nullptr != targetObject)
				{
					switch (targetObject->get_object_type())
					{
						case VirtualTerminalObjectType::Button:
						case VirtualTerminalObjectType::Key:
						{
							if (get_vt_version_byte(get_version()) > 3)
							{
								if (0 == data[3])
								{
									// 0 in Version 4+ means to activate the object for input
									managedWorkingSet->set_object_focus(objectID);
									LOG_DEBUG("[VT Server]: Client %u select input object %u and open for input", managedWorkingSet->get_control_function()->get_address(), objectID);
									onFocusObjectEventDispatcher.call(managedWorkingSet, objectID, true);
									send_select_input_object_response(objectID, 0, NULL_OBJECT_ID == objectID ? SelectInputObjectResponse::ObjectIsNotSelectedOrIsNullOrError : SelectInputObjectResponse::ObjectIsOpenedForEdit, message.get_source_control_function());
									process_macro(targetObject, NULL_OBJECT_ID == objectID ? EventID::OnInputFieldDeselection : EventID::OnInputFieldSelection, targetObject->get_object_type(), managedWorkingSet);
								}
								else if (0xFF == data[3])
								{
									// This removes focus if the ID is NULL_OBJECT_ID, or sets focus if not
									managedWorkingSet->set_object_focus(objectID);
									LOG_DEBUG("[VT Server]: Client %u select input object %u", managedWorkingSet->get_control_function()->get_address(), objectID);
									onFocusObjectEventDispatcher.call(managedWorkingSet, objectID, false);
									send_select_input_object_response(objectID, 0, NULL_OBJECT_ID == objectID ? SelectInputObjectResponse::ObjectIsNotSelectedOrIsNullOrError : SelectInputObjectResponse::ObjectIsSelected, message.get_source_control_function());
									process_macro(targetObject, NULL_OBJECT_ID == objectID ? EventID::OnInputFieldDeselection : EventID::OnInputFieldSelection, targetObject->get_object_type(), managedWorkingSet);
								}
								else
								{
									LOG_WARNING("[VT Server]: Client %u select input object command: Illegal option byte", managedWorkingSet->get_control_function()->get_address(), objectID);
									send_select_input_object_response(objectID, (1 << static_cast<std::uint8_t>(SelectInputObjectErrorBit::InvalidOptionValue)), SelectInputObjectResponse::ObjectIsNotSelectedOrIsNullOrError, message.get_source_control_function());
								}
							}
							else
							{
								send_select_input_object_response(objectID, (1 << static_cast<std::uint8_t>(SelectInputObjectErrorBit::AnyOtherError)), SelectInputObjectResponse::ObjectIsNotSelectedOrIsNullOrError, message.get_source_control_function());
								LOG_WARNING("[VT Server]: Client %u select input object command: buttons and keys can only be selected when the server is version 4 or higher.", managedWorkingSet->get_control_function()->get_address(), objectID);
							}
						}
						break;

						case VirtualTerminalObjectType::InputNumber:
						case VirtualTerminalObjectType::InputString:
						case VirtualTerminalObjectType::InputList:
						{
							if (0 == data[3])
							{
								// 0 in Version 4+ means to activate the object for input
								managedWorkingSet->set_object_focus(objectID);
								LOG_DEBUG("[VT Server]: Client %u select input object %u and open for input", managedWorkingSet->get_control_function()->get_address(), objectID);
								onFocusObjectEventDispatcher.call(managedWorkingSet, objectID, true);
								send_select_input_object_response(objectID, 0, NULL_OBJECT_ID == objectID ? SelectInputObjectResponse::ObjectIsNotSelectedOrIsNullOrError : SelectInputObjectResponse::ObjectIsOpenedForEdit, message.get_source_control_function());
								process_macro(targetObject, NULL_OBJECT_ID == objectID ? EventID::OnInputFieldDeselection : EventID::OnInputFieldSelection, targetObject->get_object_type(), managedWorkingSet);
							}
							else if (0xFF == data[3])
							{
								// This removes focus if the ID is NULL_OBJECT_ID, or sets focus if not
								managedWorkingSet->set_object_focus(objectID);
								LOG_DEBUG("[VT Server]: Client %u select input object %u", managedWorkingSet->get_control_function()->get_address(), objectID);
								onFocusObjectEventDispatcher.call(managedWorkingSet, objectID, false);
								send_select_input_object_response(objectID, 0, NULL_OBJECT_ID == objectID ? SelectInputObjectResponse::ObjectIsNotSelectedOrIsNullOrError : SelectInputObjectResponse::ObjectIsSelected, message.get_source_control_function());
								process_macro(targetObject, NULL_OBJECT_ID == objectID ? EventID::OnInputFieldDeselection : EventID::OnInputFieldSelection, targetObject->get_object_type(), managedWorkingSet);
							}
							else
							{
								LOG_WARNING("[VT Server]: Client %u select input object command: Illegal option byte", managedWorkingSet->get_control_function()->get_address(), objectID);
								send_select_input_object_response(objectID, (1 << static_cast<std::uint8_t>(SelectInputObjectErrorBit::InvalidOptionValue)), SelectInputObjectResponse::ObjectIsNotSelectedOrIsNullOrError, message.get_source_control_function());
							}
						}
						break;

						default:
						{
							LOG_WARNING("[VT Server]: Client %u select input object command: invalid object type", managedWorkingSet->get_control_function()->get_address(), objectID);
							send_select_input_object_response(objectID, (1 << static_cast<std::uint8_t>(SelectInputObjectErrorBit::AnyOtherError)), SelectInputObjectResponse::ObjectIsNotSelectedOrIsNullOrError, message.get_source_control_function());
						}
						break;
					}
				}
				else
				{
					send_select_input_object_response(objectID, (1 << static_cast<std::uint8_t>(SelectInputObjectErrorBit::InvalidObjectID)), SelectInputObjectResponse::ObjectIsNotSelectedOrIsNullOrError, message.get_source_control_function());
					LOG_WARNING("[VT Server]: Client %u select input object command: invalid object ID of %u", managedWorkingSet->get_control_function()->get_address(), objectID);
				}
			}
			break;

			case Function::AuxiliaryInputTypeTwoMaintenanceMessage:
			{
				// Todo? auto modelIdentificationCode = static_cast<std::uint16_t>(static_cast<std::uint16_t>(data[1]) | (static_cast<std::uint16_t>(data[2]) << 8));
				// Todo? bool isReady = (1 == data[3]);
				managedWorkingSet->set_auxiliary_input_maintenance_timestamp_ms(SystemTiming::get_timestamp_ms());
			}
			break;

			case Function::ExecuteMacroCommand:
			{
				auto objectID = static_cast<std::uint16_t>(static_cast<std::uint16_t>(data[1]));
				auto targetObject = managedWorkingSet->get_object_by_id(objectID);

				if (nullptr != targetObject)
				{
					if (VirtualTerminalObjectType::Macro == targetObject->get_object_type())
					{
						if (execute_macro(objectID, managedWorkingSet))
						{
							LOG_DEBUG("[VT Server]: Client %u execute macro command %u: completed.", managedWorkingSet->get_control_function()->get_address(), objectID);
							send_execute_macro_or_extended_macro_response(objectID, 0, message.get_source_control_function(), false);
						}
						else
						{
							LOG_ERROR("[VT Server]: Client %u execute macro command: failed. Macro probably contains invalid commands. Object pool state may now be undefined!", managedWorkingSet->get_control_function()->get_address(), objectID);
							send_execute_macro_or_extended_macro_response(objectID, (1 << static_cast<std::uint8_t>(ExecuteMacroResponseErrorBit::AnyOtherError)), message.get_source_control_function(), false);
						}
					}
					else
					{
						LOG_WARNING("[VT Server]: Client %u execute macro command: object ID %u is not a macro!", managedWorkingSet->get_control_function()->get_address(), objectID);
						send_execute_macro_or_extended_macro_response(objectID, (1 << static_cast<std::uint8_t>(ExecuteMacroResponseErrorBit::ObjectIsNotAMacro)), message.get_source_control_function(), false);
					}
				}
				else
				{
					LOG_WARNING("[VT Server]: Client %u execute macro command: invalid object ID of %u", managedWorkingSet->get_control_function()->get_address(), objectID);
					send_execute_macro_or_extended_macro_response(objectID, (1 << static_cast<std::uint8_t>(ExecuteMacroResponseErrorBit::ObjectDoesntExist)), message.get_source_control_function(), false);
				}
			}
			break;

			case Function::ExecuteExtendedMacroCommand:
			{
				auto objectID = static_cast<std::uint16_t>(static_cast<std::uint16_t>(data[1]) | (static_cast<std::uint16_t>(data[2]) << 8));
				auto targetObject = managedWorkingSet->get_object_by_id(objectID);

				if (nullptr != targetObject)
				{
					if (VirtualTerminalObjectType::Macro == targetObject->get_object_type())
					{
						if (execute_macro(objectID, managedWorkingSet))
						{
							LOG_DEBUG("[VT Server]: Client %u execute extended macro command %u: completed.", managedWorkingSet->get_control_function()->get_address(), objectID);
							send_execute_macro_or_extended_macro_response(objectID, 0, message.get_source_control_function(), true);
						}
						else
						{
							LOG_ERROR("[VT Server]: Client %u execute extended macro command: failed. Macro probably contains invalid commands. Object pool state may now be undefined!", managedWorkingSet->get_control_function()->get_address(), objectID);
							send_execute_macro_or_extended_macro_response(objectID, (1 << static_cast<std::uint8_t>(ExecuteMacroResponseErrorBit::AnyOtherError)), message.get_source_control_function(), true);
						}
					}
					else
					{
						LOG_WARNING("[VT Server]: Client %u execute extended macro command: object ID %u is not a macro!", managedWorkingSet->get_control_function()->get_address(), objectID);
						send_execute_macro_or_extended_macro_response(objectID, (1 << static_cast<std::uint8_t>(ExecuteMacroResponseErrorBit::ObjectIsNotAMacro)), message.get_source_control_function(), true);
					}
				}
				else
				{
					LOG_WARNING("[VT Server]: Client %u execute extended macro command: invalid object ID of %u", managedWorkingSet->get_control_function()->get_address(), objectID);
					send_execute_macro_or_extended_macro_response(objectID, (1 << static_cast<std::uint8_t>(ExecuteMacroResponseErrorBit::ObjectDoesntExist)), message.get_source_control_function(), true);
				}
			}
			break;

			case Function::DeleteObjectPoolCommand:
			{
				LOG_INFO("[VT Server]: Client %u requests deletion of object pool from volatile memory.", managedWorkingSet->get_control_function()->get_address());
				if (delete_object_pool(managedWorkingSet->get_control_function()->get_NAME()))
				{
					LOG_INFO("[VT Server]: Client %u object pool has been deactivated.", managedWorkingSet->get_control_function()->get_address());
					send_delete_object_pool_response(0, message.get_source_control_function());
				}
				else
				{
					LOG_ERROR("[VT Server]: Client %u object pool failed to be deactivated.", managedWorkingSet->get_control_function()->get_address());
					send_delete_object_pool_response((1 << static_cast<std::uint8_t>(DeleteObjectPoolErrorBit::DeletionError)), message.get_source_control_function());
				}
			}
			break;

			case Function::ChangePolygonPointCommand:
			{
				auto objectID = static_cast<std::uint16_t>(static_cast<std::uint16_t>(data[1]) | (static_cast<std::uint16_t>(data[2]) << 8));
				const std::uint8_t polygonPointIndex = data[3];
				const std::uint16_t newXValue = static_cast<std::uint16_t>(static_cast<std::uint16_t>(data[4]) | (static_cast<std::uint16_t>(data[5]) << 8));
				const std::uint16_t newYValue = static_cast<std::uint16_t>(static_cast<std::uint16_t>(data[6]) | (static_cast<std::uint16_t>(data[7]) << 8));
				auto targetObject = managedWorkingSet->get_object_by_id(objectID);

				if (nullptr != targetObject)
				{
					if (VirtualTerminalObjectType::OutputPolygon == targetObject->get_object_type())
					{
						auto polygon = std::static_pointer_cast<OutputPolygon>(targetObject);

						if (polygon->change_point(polygonPointIndex, newXValue, newYValue))
						{
							LOG_DEBUG("[VT Server]: Client %u change polygon id %u point index %u. X = %u, Y = %u", managedWorkingSet->get_control_function()->get_address(), objectID, polygonPointIndex, newXValue, newYValue);
							send_change_polygon_point_response(objectID, 0, message.get_source_control_function());
						}
						else
						{
							LOG_WARNING("[VT Server]: Client %u change polygon point: the point index of %u is not valid for object %u", managedWorkingSet->get_control_function()->get_address(), polygonPointIndex, objectID);
							send_change_polygon_point_response(objectID, (1 << static_cast<std::uint8_t>(ChangePolygonPointErrorBit::InvalidPointIndex)), message.get_source_control_function());
						}
					}
					else
					{
						LOG_WARNING("[VT Server]: Client %u change polygon point: object id %u is not an output polygon", managedWorkingSet->get_control_function()->get_address(), objectID);
						send_change_polygon_point_response(objectID, (1 << static_cast<std::uint8_t>(ChangePolygonPointErrorBit::AnyOtherError)), message.get_source_control_function());
					}
				}
				else
				{
					LOG_WARNING("[VT Server]: Client %u change polygon point: invalid object ID of %u", managedWorkingSet->get_control_function()->get_address(), objectID);
					send_change_polygon_point_response(objectID, (1 << static_cast<std::uint8_t>(ChangePolygonPointErrorBit::InvalidObjectID)), message.get_source_control_function());
				}
			}
			break;

			case Function::ControlAudioSignalCommand:
			{
				send_audio_signal_successful(message.get_source_control_function());
			}
			break;

			case Function::SetAudioVolumeCommand:
			{
				send_audio_volume_response(message.get_source_control_function());
			}
			break;

			case Function::IdentifyVTMessage:
			{
				identify_vt();
			}
			break;

			case Function::ScreenCapture:
			{
				screen_capture(data[1], data[2], message.get_source_control_function());
			}
			break;

			case Function::ButtonActivationMessage:
			case Function::SoftKeyActivationMessage:
			case Function::PointingEventMessage:
			case Function::VTSelectInputObjectMessage:
			case Function::VTESCMessage:
			case Function::VTChangeNumericValueMessage:
			case Function::VTChangeActiveMaskMessage:
			case Function::VTChangeStringValueMessage:
			case Function::VTControlAudioSignalTerminationMessage:
			{
				// Todo, do something with the responses
			}
			break;

			default:
				break;
		}
	}

	void VirtualTerminalServer::process_rx_message(const CANMessage &message, void *parent)
	{
		auto parentServer = static_cast<VirtualTerminalServer *>(parent);
		if ((nullptr != message.get_source_control_function()) &&
		    (nullptr != parentServer) &&
		    ((CAN_DATA_LENGTH <= message.get_data_length()) ||
		     ((message.get_data_length() > 5) && (static_cast<std::uint8_t>(Function::ChangeStringValueCommand) == message.get_uint8_at(0))))) // Technically this message can be 6 bytes
		{
			if (static_cast<std::uint32_t>(CANLibParameterGroupNumber::ECUtoVirtualTerminal) == message.get_identifier().get_parameter_group_number())
			{
				parentServer->process_stateless_messages(message);

				if ((parentServer->check_if_source_is_managed(message)))
				{
					for (auto &cf : parentServer->managedWorkingSetList)
					{
						if (cf->get_control_function() == message.get_source_control_function())
						{
							parentServer->process_connection_dependent_messages(message, cf);
						}
					}
				}
			}
		}
	}

	bool VirtualTerminalServer::send_acknowledgement(AcknowledgementType type, std::uint32_t parameterGroupNumber, std::shared_ptr<InternalControlFunction> source, std::shared_ptr<ControlFunction> destination) const
	{
		bool retVal = false;

		if ((nullptr != source) && (nullptr != destination))
		{
			std::array<std::uint8_t, CAN_DATA_LENGTH> buffer;

			buffer[0] = static_cast<std::uint8_t>(type);
			buffer[1] = 0xFF;
			buffer[2] = 0xFF;
			buffer[3] = 0xFF;
			buffer[4] = destination->get_address();
			buffer[5] = static_cast<std::uint8_t>(parameterGroupNumber & 0xFF);
			buffer[6] = static_cast<std::uint8_t>((parameterGroupNumber >> 8) & 0xFF);
			buffer[7] = static_cast<std::uint8_t>((parameterGroupNumber >> 16) & 0xFF);

			retVal = CANNetworkManager::CANNetwork.send_can_message(static_cast<std::uint32_t>(CANLibParameterGroupNumber::Acknowledge),
			                                                        buffer.data(),
			                                                        CAN_DATA_LENGTH,
			                                                        source,
			                                                        nullptr,
			                                                        get_priority());
		}
		return retVal;
	}

	bool VirtualTerminalServer::send_change_active_mask_response(std::uint16_t newMaskObjectID, std::uint8_t errorBitfield, std::shared_ptr<ControlFunction> destination) const
	{
		bool retVal = false;

		if (nullptr != destination)
		{
			const std::array<std::uint8_t, CAN_DATA_LENGTH> buffer = {
				static_cast<std::uint8_t>(Function::ChangeActiveMaskCommand),
				static_cast<std::uint8_t>(newMaskObjectID & 0xFF),
				static_cast<std::uint8_t>((newMaskObjectID >> 8) & 0xFF),
				errorBitfield,
				0xFF,
				0xFF,
				0xFF,
				0xFF
			};

			retVal = CANNetworkManager::CANNetwork.send_can_message(static_cast<std::uint32_t>(CANLibParameterGroupNumber::VirtualTerminalToECU),
			                                                        buffer.data(),
			                                                        CAN_DATA_LENGTH,
			                                                        serverInternalControlFunction,
			                                                        destination,
			                                                        get_priority());
		}
		return retVal;
	}

	bool VirtualTerminalServer::send_change_attribute_response(std::uint16_t objectID, std::uint8_t errorBitfield, std::uint8_t attributeID, std::shared_ptr<ControlFunction> destination) const
	{
		bool retVal = false;

		if (nullptr != destination)
		{
			const std::array<std::uint8_t, CAN_DATA_LENGTH> buffer = {
				static_cast<std::uint8_t>(Function::ChangeAttributeCommand),
				static_cast<std::uint8_t>(objectID & 0xFF),
				static_cast<std::uint8_t>((objectID >> 8) & 0xFF),
				attributeID,
				errorBitfield,
				0xFF,
				0xFF,
				0xFF
			};

			retVal = CANNetworkManager::CANNetwork.send_can_message(static_cast<std::uint32_t>(CANLibParameterGroupNumber::VirtualTerminalToECU),
			                                                        buffer.data(),
			                                                        CAN_DATA_LENGTH,
			                                                        serverInternalControlFunction,
			                                                        destination,
			                                                        get_priority());
		}
		return retVal;
	}

	bool VirtualTerminalServer::send_change_background_colour_response(std::uint16_t objectID, std::uint8_t errorBitfield, std::uint8_t colour, std::shared_ptr<ControlFunction> destination) const
	{
		bool retVal = false;

		if (nullptr != destination)
		{
			const std::array<std::uint8_t, CAN_DATA_LENGTH> buffer = {
				static_cast<std::uint8_t>(Function::ChangeBackgroundColourCommand),
				static_cast<std::uint8_t>(objectID & 0xFF),
				static_cast<std::uint8_t>((objectID >> 8) & 0xFF),
				colour,
				errorBitfield,
				0xFF,
				0xFF,
				0xFF
			};

			retVal = CANNetworkManager::CANNetwork.send_can_message(static_cast<std::uint32_t>(CANLibParameterGroupNumber::VirtualTerminalToECU),
			                                                        buffer.data(),
			                                                        CAN_DATA_LENGTH,
			                                                        serverInternalControlFunction,
			                                                        destination,
			                                                        get_priority());
		}
		return retVal;
	}

	bool VirtualTerminalServer::send_change_child_location_response(std::uint16_t parentObjectID, std::uint16_t objectID, std::uint8_t errorBitfield, std::shared_ptr<ControlFunction> destination) const
	{
		bool retVal = false;

		if (nullptr != destination)
		{
			std::array<std::uint8_t, CAN_DATA_LENGTH> buffer;

			buffer[0] = static_cast<std::uint8_t>(Function::ChangeChildLocationCommand);
			buffer[1] = static_cast<std::uint8_t>(parentObjectID & 0xFF);
			buffer[2] = static_cast<std::uint8_t>(parentObjectID >> 8);
			buffer[3] = static_cast<std::uint8_t>(objectID & 0xFF);
			buffer[4] = static_cast<std::uint8_t>(objectID >> 8);
			buffer[5] = errorBitfield;
			buffer[6] = 0xFF;
			buffer[7] = 0xFF;

			retVal = CANNetworkManager::CANNetwork.send_can_message(static_cast<std::uint32_t>(CANLibParameterGroupNumber::VirtualTerminalToECU),
			                                                        buffer.data(),
			                                                        CAN_DATA_LENGTH,
			                                                        serverInternalControlFunction,
			                                                        destination,
			                                                        get_priority());
		}
		return retVal;
	}

	bool VirtualTerminalServer::send_change_child_position_response(std::uint16_t parentObjectID, std::uint16_t objectID, std::uint8_t errorBitfield, std::shared_ptr<ControlFunction> destination) const
	{
		bool retVal = false;

		if (nullptr != destination)
		{
			std::array<std::uint8_t, CAN_DATA_LENGTH> buffer{
				static_cast<std::uint8_t>(Function::ChangeChildPositionCommand),
				static_cast<std::uint8_t>(parentObjectID & 0xFF),
				static_cast<std::uint8_t>(parentObjectID >> 8),
				static_cast<std::uint8_t>(objectID & 0xFF),
				static_cast<std::uint8_t>(objectID >> 8),
				errorBitfield,
				0xFF,
				0xFF
			};

			retVal = CANNetworkManager::CANNetwork.send_can_message(static_cast<std::uint32_t>(CANLibParameterGroupNumber::VirtualTerminalToECU),
			                                                        buffer.data(),
			                                                        CAN_DATA_LENGTH,
			                                                        serverInternalControlFunction,
			                                                        destination,
			                                                        get_priority());
		}
		return retVal;
	}

	bool VirtualTerminalServer::send_change_fill_attributes_response(std::uint16_t objectID, std::uint8_t errorBitfield, std::shared_ptr<ControlFunction> destination) const
	{
		bool retVal = false;

		if (nullptr != destination)
		{
			std::array<std::uint8_t, CAN_DATA_LENGTH> buffer = {
				static_cast<std::uint8_t>(Function::ChangeFillAttributesCommand),
				static_cast<std::uint8_t>(objectID & 0xFF),
				static_cast<std::uint8_t>(objectID >> 8),
				errorBitfield,
				0xFF,
				0xFF,
				0xFF,
				0xFF
			};
			retVal = CANNetworkManager::CANNetwork.send_can_message(static_cast<std::uint32_t>(CANLibParameterGroupNumber::VirtualTerminalToECU),
			                                                        buffer.data(),
			                                                        CAN_DATA_LENGTH,
			                                                        serverInternalControlFunction,
			                                                        destination,
			                                                        get_priority());
		}
		return retVal;
	}

	bool VirtualTerminalServer::send_change_font_attributes_response(std::uint16_t objectID, std::uint8_t errorBitfield, std::shared_ptr<ControlFunction> destination) const
	{
		bool retVal = false;

		if (nullptr != destination)
		{
			std::array<std::uint8_t, CAN_DATA_LENGTH> buffer = {
				static_cast<std::uint8_t>(Function::ChangeFontAttributesCommand),
				static_cast<std::uint8_t>(objectID & 0xFF),
				static_cast<std::uint8_t>(objectID >> 8),
				errorBitfield,
				0xFF,
				0xFF,
				0xFF,
				0xFF
			};
			retVal = CANNetworkManager::CANNetwork.send_can_message(static_cast<std::uint32_t>(CANLibParameterGroupNumber::VirtualTerminalToECU),
			                                                        buffer.data(),
			                                                        CAN_DATA_LENGTH,
			                                                        serverInternalControlFunction,
			                                                        destination,
			                                                        get_priority());
		}
		return retVal;
	}

	bool VirtualTerminalServer::send_change_line_attributes_response(std::uint16_t objectID, std::uint8_t errorBitfield, std::shared_ptr<ControlFunction> destination) const
	{
		bool retVal = false;

		if (nullptr != destination)
		{
			std::array<std::uint8_t, CAN_DATA_LENGTH> buffer = {
				static_cast<std::uint8_t>(Function::ChangeLineAttributesCommand),
				static_cast<std::uint8_t>(objectID & 0xFF),
				static_cast<std::uint8_t>(objectID >> 8),
				errorBitfield,
				0xFF,
				0xFF,
				0xFF,
				0xFF
			};
			retVal = CANNetworkManager::CANNetwork.send_can_message(static_cast<std::uint32_t>(CANLibParameterGroupNumber::VirtualTerminalToECU),
			                                                        buffer.data(),
			                                                        CAN_DATA_LENGTH,
			                                                        serverInternalControlFunction,
			                                                        destination,
			                                                        get_priority());
		}
		return retVal;
	}

	bool VirtualTerminalServer::send_change_list_item_response(std::uint16_t objectID, std::uint16_t newObjectID, std::uint8_t errorBitfield, std::uint8_t listIndex, std::shared_ptr<ControlFunction> destination) const
	{
		bool retVal = false;

		if (nullptr != destination)
		{
			std::array<std::uint8_t, CAN_DATA_LENGTH> buffer = {
				static_cast<std::uint8_t>(Function::ChangeListItemCommand),
				static_cast<std::uint8_t>(objectID & 0xFF),
				static_cast<std::uint8_t>(objectID >> 8),
				listIndex,
				static_cast<std::uint8_t>(newObjectID & 0xFF),
				static_cast<std::uint8_t>(newObjectID >> 8),
				errorBitfield,
				0xFF
			};
			retVal = CANNetworkManager::CANNetwork.send_can_message(static_cast<std::uint32_t>(CANLibParameterGroupNumber::VirtualTerminalToECU),
			                                                        buffer.data(),
			                                                        CAN_DATA_LENGTH,
			                                                        serverInternalControlFunction,
			                                                        destination,
			                                                        get_priority());
		}
		return retVal;
	}

	bool VirtualTerminalServer::send_button_activation_message(KeyActivationCode activationCode, std::uint16_t objectId, std::uint16_t parentObjectId, std::uint8_t keyNumber, std::shared_ptr<ControlFunction> destination) const
	{
		bool retVal = false;

		if (nullptr != destination)
		{
			std::array<std::uint8_t, CAN_DATA_LENGTH> buffer;

			buffer[0] = static_cast<std::uint8_t>(Function::ButtonActivationMessage);
			buffer[1] = static_cast<std::uint8_t>(activationCode);
			buffer[2] = static_cast<std::uint8_t>(objectId & 0xFF);
			buffer[3] = static_cast<std::uint8_t>(objectId >> 8);
			buffer[4] = static_cast<std::uint8_t>(parentObjectId & 0xFF);
			buffer[5] = static_cast<std::uint8_t>(parentObjectId >> 8);
			buffer[6] = keyNumber;
			buffer[7] = 0xFF; // Reserved TODO: TAN

			retVal = CANNetworkManager::CANNetwork.send_can_message(static_cast<std::uint32_t>(CANLibParameterGroupNumber::VirtualTerminalToECU),
			                                                        buffer.data(),
			                                                        CAN_DATA_LENGTH,
			                                                        serverInternalControlFunction,
			                                                        destination,
			                                                        get_priority());
		}
		return retVal;
	}

	bool VirtualTerminalServer::send_change_numeric_value_message(std::uint16_t objectId, std::uint32_t value, std::shared_ptr<ControlFunction> destination) const
	{
		bool retVal = false;

		if (nullptr != destination)
		{
			std::array<std::uint8_t, CAN_DATA_LENGTH> buffer = {

				static_cast<std::uint8_t>(Function::VTChangeNumericValueMessage),
				static_cast<std::uint8_t>(objectId & 0xFF),
				static_cast<std::uint8_t>((objectId >> 8) & 0xFF),
				0xFF, // TODO: TAN, version 6
				static_cast<std::uint8_t>(value & 0xFF),
				static_cast<std::uint8_t>((value >> 8) & 0xFF),
				static_cast<std::uint8_t>((value >> 16) & 0xFF),
				static_cast<std::uint8_t>((value >> 24) & 0xFF)
			};

			retVal = CANNetworkManager::CANNetwork.send_can_message(static_cast<std::uint32_t>(CANLibParameterGroupNumber::VirtualTerminalToECU),
			                                                        buffer.data(),
			                                                        CAN_DATA_LENGTH,
			                                                        serverInternalControlFunction,
			                                                        destination,
			                                                        get_priority());
		}
		return retVal;
	}

	bool VirtualTerminalServer::send_select_input_object_message(std::uint16_t objectId, bool isObjectSelected, bool isObjectOpenForInput, std::shared_ptr<ControlFunction> destination) const
	{
		bool retVal = false;

		if (nullptr != destination)
		{
			std::array<std::uint8_t, CAN_DATA_LENGTH> buffer = {

				static_cast<std::uint8_t>(Function::VTSelectInputObjectMessage),
				static_cast<std::uint8_t>(objectId & 0xFF),
				static_cast<std::uint8_t>((objectId >> 8) & 0xFF),
				static_cast<std::uint8_t>(isObjectSelected),
				static_cast<std::uint8_t>(isObjectOpenForInput),
				0xFF,
				0xFF,
				0xFF // Reserved TODO: TAN
			};

			retVal = CANNetworkManager::CANNetwork.send_can_message(static_cast<std::uint32_t>(CANLibParameterGroupNumber::VirtualTerminalToECU),
			                                                        buffer.data(),
			                                                        CAN_DATA_LENGTH,
			                                                        serverInternalControlFunction,
			                                                        destination,
			                                                        get_priority());
		}
		return retVal;
	}

	bool VirtualTerminalServer::send_soft_key_activation_message(KeyActivationCode activationCode, std::uint16_t objectId, std::uint16_t parentObjectId, std::uint8_t keyNumber, std::shared_ptr<ControlFunction> destination) const
	{
		bool retVal = false;

		if (nullptr != destination)
		{
			std::array<std::uint8_t, CAN_DATA_LENGTH> buffer = {

				static_cast<std::uint8_t>(Function::SoftKeyActivationMessage),
				static_cast<std::uint8_t>(activationCode),
				static_cast<std::uint8_t>(objectId & 0xFF),
				static_cast<std::uint8_t>(objectId >> 8),
				static_cast<std::uint8_t>(parentObjectId & 0xFF),
				static_cast<std::uint8_t>(parentObjectId >> 8),
				keyNumber,
				0xFF // Reserved TODO: TAN
			};

			retVal = CANNetworkManager::CANNetwork.send_can_message(static_cast<std::uint32_t>(CANLibParameterGroupNumber::VirtualTerminalToECU),
			                                                        buffer.data(),
			                                                        CAN_DATA_LENGTH,
			                                                        serverInternalControlFunction,
			                                                        destination,
			                                                        get_priority());
		}
		return retVal;
	}

	bool VirtualTerminalServer::send_change_string_value_message(std::uint16_t objectId, const std::string &value, std::shared_ptr<ControlFunction> destination) const
	{
		bool retVal = false;

		if (nullptr != destination)
		{
			if (value.length() > 255)
			{
				LOG_WARNING("[VT Server] Truncated user input string value to the maximum of 255. The string was: " + value);
			}

			std::vector<std::uint8_t> buffer = {

				static_cast<std::uint8_t>(Function::VTChangeStringValueMessage),
				static_cast<std::uint8_t>(objectId & 0xFF),
				static_cast<std::uint8_t>(objectId >> 8),
				static_cast<std::uint8_t>(value.length() > 255 ? 255 : value.length())
			};

			for (std::uint16_t i = 0; i < value.length() && i < 255; i++)
			{
				buffer.push_back(static_cast<std::uint8_t>(value.at(i)));
			}

			while (buffer.size() < CAN_DATA_LENGTH)
			{
				buffer.push_back(0xFF); // The standard specifies the message must be padded to 8 bytes
			}

			retVal = CANNetworkManager::CANNetwork.send_can_message(static_cast<std::uint32_t>(CANLibParameterGroupNumber::VirtualTerminalToECU),
			                                                        buffer.data(),
			                                                        buffer.size(),
			                                                        serverInternalControlFunction,
			                                                        destination,
			                                                        get_priority());
		}
		return retVal;
	}

	bool VirtualTerminalServer::send_load_version_response(std::uint8_t errorCodes, std::shared_ptr<ControlFunction> destination) const
	{
		bool retVal = false;

		if (nullptr != destination)
		{
			std::array<std::uint8_t, CAN_DATA_LENGTH> buffer = {
				static_cast<std::uint8_t>(Function::LoadVersionCommand),
				0xFF, // Reserved
				0xFF, // Reserved
				0xFF, // Reserved
				0xFF, // Reserved
				errorCodes,
				0xFF, // Reserved
				0xFF // Reserved
			};
			retVal = CANNetworkManager::CANNetwork.send_can_message(static_cast<std::uint32_t>(CANLibParameterGroupNumber::VirtualTerminalToECU),
			                                                        buffer.data(),
			                                                        CAN_DATA_LENGTH,
			                                                        serverInternalControlFunction,
			                                                        destination,
			                                                        get_priority());
		}
		return retVal;
	}

	void VirtualTerminalServer::process_macro(std::shared_ptr<isobus::VTObject> object, isobus::EventID macroEvent, isobus::VirtualTerminalObjectType targetObjectType, std::shared_ptr<isobus::VirtualTerminalServerManagedWorkingSet> workingset)
	{
		if (nullptr != object)
		{
			if (targetObjectType == object->get_object_type())
			{
				for (std::uint8_t i = 0; i < object->get_number_macros(); i++)
				{
					auto macroMetadata = object->get_macro(i);
					if (macroMetadata.event == macroEvent)
					{
						execute_macro(macroMetadata.macroID, workingset);
					}
				}
			}
		}
	}

	bool VirtualTerminalServer::send_change_numeric_value_response(std::uint16_t objectID, std::uint8_t errorBitfield, std::uint32_t value, std::shared_ptr<ControlFunction> destination) const
	{
		bool retVal = false;

		if (nullptr != destination)
		{
			std::array<std::uint8_t, CAN_DATA_LENGTH> buffer;

			buffer[0] = static_cast<std::uint8_t>(Function::ChangeNumericValueCommand);
			buffer[1] = static_cast<std::uint8_t>(objectID & 0xFF);
			buffer[2] = static_cast<std::uint8_t>(objectID >> 8);
			buffer[3] = errorBitfield;
			buffer[4] = static_cast<std::uint8_t>(value & 0xFF);
			buffer[5] = static_cast<std::uint8_t>(value >> 8);
			buffer[6] = static_cast<std::uint8_t>(value >> 16);
			buffer[7] = static_cast<std::uint8_t>(value >> 24);

			retVal = CANNetworkManager::CANNetwork.send_can_message(static_cast<std::uint32_t>(CANLibParameterGroupNumber::VirtualTerminalToECU),
			                                                        buffer.data(),
			                                                        CAN_DATA_LENGTH,
			                                                        serverInternalControlFunction,
			                                                        destination,
			                                                        get_priority());
		}
		return retVal;
	}

	bool VirtualTerminalServer::send_change_polygon_point_response(std::uint16_t objectID, std::uint8_t errorBitfield, std::shared_ptr<ControlFunction> destination) const
	{
		bool retVal = false;

		if (nullptr != destination)
		{
			std::array<std::uint8_t, CAN_DATA_LENGTH> buffer;

			buffer[0] = static_cast<std::uint8_t>(Function::ChangePolygonPointCommand);
			buffer[1] = static_cast<std::uint8_t>(objectID & 0xFF);
			buffer[2] = static_cast<std::uint8_t>(objectID >> 8);
			buffer[3] = errorBitfield;
			buffer[4] = 0xFF;
			buffer[5] = 0xFF;
			buffer[6] = 0xFF;
			buffer[7] = 0xFF;

			retVal = CANNetworkManager::CANNetwork.send_can_message(static_cast<std::uint32_t>(CANLibParameterGroupNumber::VirtualTerminalToECU),
			                                                        buffer.data(),
			                                                        CAN_DATA_LENGTH,
			                                                        serverInternalControlFunction,
			                                                        destination,
			                                                        get_priority());
		}
		return retVal;
	}

	bool VirtualTerminalServer::send_change_size_response(std::uint16_t objectID, std::uint8_t errorBitfield, std::shared_ptr<ControlFunction> destination) const
	{
		bool retVal = false;

		if (nullptr != destination)
		{
			const std::array<std::uint8_t, CAN_DATA_LENGTH> buffer{
				static_cast<std::uint8_t>(Function::ChangeSizeCommand),
				static_cast<std::uint8_t>(objectID & 0xFF),
				static_cast<std::uint8_t>(objectID >> 8),
				errorBitfield,
				0xFF,
				0xFF,
				0xFF,
				0xFF
			};

			retVal = CANNetworkManager::CANNetwork.send_can_message(static_cast<std::uint32_t>(CANLibParameterGroupNumber::VirtualTerminalToECU),
			                                                        buffer.data(),
			                                                        CAN_DATA_LENGTH,
			                                                        serverInternalControlFunction,
			                                                        destination,
			                                                        get_priority());
		}
		return retVal;
	}

	bool VirtualTerminalServer::send_change_soft_key_mask_response(std::uint16_t objectID, std::uint16_t newObjectID, std::uint8_t errorBitfield, std::shared_ptr<ControlFunction> destination) const
	{
		bool retVal = false;

		if (nullptr != destination)
		{
			const std::array<std::uint8_t, CAN_DATA_LENGTH> buffer{
				static_cast<std::uint8_t>(Function::ChangeSoftKeyMaskCommand),
				static_cast<std::uint8_t>(objectID & 0xFF),
				static_cast<std::uint8_t>(objectID >> 8),
				static_cast<std::uint8_t>(newObjectID & 0xFF),
				static_cast<std::uint8_t>(newObjectID >> 8),
				errorBitfield,
				0xFF,
				0xFF
			};

			retVal = CANNetworkManager::CANNetwork.send_can_message(static_cast<std::uint32_t>(CANLibParameterGroupNumber::VirtualTerminalToECU),
			                                                        buffer.data(),
			                                                        CAN_DATA_LENGTH,
			                                                        serverInternalControlFunction,
			                                                        destination,
			                                                        get_priority());
		}
		return retVal;
	}

	bool VirtualTerminalServer::send_change_string_value_response(std::uint16_t objectID, std::uint8_t errorBitfield, std::shared_ptr<ControlFunction> destination) const
	{
		bool retVal = false;

		if (nullptr != destination)
		{
			const std::array<std::uint8_t, CAN_DATA_LENGTH> buffer = {
				static_cast<std::uint8_t>(Function::ChangeStringValueCommand),
				0xFF,
				0xFF,
				static_cast<std::uint8_t>(objectID & 0xFF),
				static_cast<std::uint8_t>(objectID >> 8),
				errorBitfield,
				0xFF,
				0xFF
			};
			retVal = CANNetworkManager::CANNetwork.send_can_message(static_cast<std::uint32_t>(CANLibParameterGroupNumber::VirtualTerminalToECU),
			                                                        buffer.data(),
			                                                        CAN_DATA_LENGTH,
			                                                        serverInternalControlFunction,
			                                                        destination,
			                                                        get_priority());
		}
		return retVal;
	}

	bool VirtualTerminalServer::send_delete_version_response(std::uint8_t errorBitfield, std::shared_ptr<ControlFunction> destination) const
	{
		bool retVal = false;

		if (nullptr != destination)
		{
			const std::array<std::uint8_t, CAN_DATA_LENGTH> buffer = {
				static_cast<std::uint8_t>(Function::DeleteVersionCommand),
				0xFF,
				0xFF,
				0xFF,
				0xFF,
				errorBitfield,
				0xFF,
				0xFF
			};
			retVal = CANNetworkManager::CANNetwork.send_can_message(static_cast<std::uint32_t>(CANLibParameterGroupNumber::VirtualTerminalToECU),
			                                                        buffer.data(),
			                                                        CAN_DATA_LENGTH,
			                                                        serverInternalControlFunction,
			                                                        destination,
			                                                        get_priority());
		}
		return retVal;
	}

	bool VirtualTerminalServer::send_delete_object_pool_response(std::uint8_t errorBitfield, std::shared_ptr<ControlFunction> destination) const
	{
		bool retVal = false;

		if (nullptr != destination)
		{
			const std::array<std::uint8_t, CAN_DATA_LENGTH> buffer = {
				static_cast<std::uint8_t>(Function::DeleteObjectPoolCommand),
				errorBitfield,
				0xFF,
				0xFF,
				0xFF,
				0xFF,
				0xFF,
				0xFF
			};
			retVal = CANNetworkManager::CANNetwork.send_can_message(static_cast<std::uint32_t>(CANLibParameterGroupNumber::VirtualTerminalToECU),
			                                                        buffer.data(),
			                                                        CAN_DATA_LENGTH,
			                                                        serverInternalControlFunction,
			                                                        destination,
			                                                        get_priority());
		}
		return retVal;
	}

	bool VirtualTerminalServer::send_enable_disable_object_response(std::uint16_t objectID, std::uint8_t errorBitfield, bool value, std::shared_ptr<ControlFunction> destination)
	{
		bool retVal = false;

		if (nullptr != destination)
		{
			std::array<std::uint8_t, CAN_DATA_LENGTH> buffer;

			buffer[0] = static_cast<std::uint8_t>(Function::EnableDisableObjectCommand);
			buffer[1] = static_cast<std::uint8_t>(objectID & 0xFF);
			buffer[2] = static_cast<std::uint8_t>(objectID >> 8);
			buffer[3] = value;
			buffer[4] = errorBitfield;
			buffer[5] = 0xFF;
			buffer[6] = 0xFF;
			buffer[7] = 0xFF;

			retVal = CANNetworkManager::CANNetwork.send_can_message(static_cast<std::uint32_t>(CANLibParameterGroupNumber::VirtualTerminalToECU),
			                                                        buffer.data(),
			                                                        CAN_DATA_LENGTH,
			                                                        serverInternalControlFunction,
			                                                        destination,
			                                                        get_priority());
		}
		return retVal;
	}

	bool VirtualTerminalServer::send_end_of_object_pool_response(bool success,
	                                                             std::uint16_t parentIDOfFaultingObject,
	                                                             std::uint16_t faultingObjectID,
	                                                             std::uint8_t errorCodes,
	                                                             std::shared_ptr<ControlFunction> destination)
	{
		std::array<std::uint8_t, CAN_DATA_LENGTH> buffer = { 0 };

		buffer[0] = static_cast<std::uint8_t>(Function::EndOfObjectPoolMessage);
		buffer[1] = (success ? 0x00 : 0x01); // Error in object pool is 0x01, no error is 0x00
		buffer[2] = (parentIDOfFaultingObject & 0xFF);
		buffer[3] = (parentIDOfFaultingObject >> 8);
		buffer[4] = (faultingObjectID & 0xFF);
		buffer[5] = (faultingObjectID >> 8);
		buffer[6] = errorCodes;
		buffer[7] = 0xFF; // Reserved

		return CANNetworkManager::CANNetwork.send_can_message(static_cast<std::uint32_t>(CANLibParameterGroupNumber::VirtualTerminalToECU),
		                                                      buffer.data(),
		                                                      CAN_DATA_LENGTH,
		                                                      serverInternalControlFunction,
		                                                      destination,
		                                                      get_priority());
	}

	bool VirtualTerminalServer::send_execute_macro_or_extended_macro_response(std::uint16_t objectID, std::uint8_t errorBitfield, std::shared_ptr<ControlFunction> destination, bool extendedMacro)
	{
		std::array<std::uint8_t, CAN_DATA_LENGTH> buffer = { 0 };

		if (extendedMacro)
		{
			buffer[0] = static_cast<std::uint8_t>(Function::ExecuteExtendedMacroCommand);
		}
		else
		{
			buffer[0] = static_cast<std::uint8_t>(Function::ExecuteMacroCommand);
		}

		buffer[1] = static_cast<std::uint8_t>(objectID & 0xFF);

		if (extendedMacro)
		{
			buffer[2] = static_cast<std::uint8_t>(objectID >> 8);
		}
		else
		{
			buffer[2] = 0xFF;
		}

		buffer[3] = errorBitfield;
		buffer[4] = 0xFF;
		buffer[5] = 0xFF;
		buffer[6] = 0xFF;
		buffer[7] = 0xFF;

		return CANNetworkManager::CANNetwork.send_can_message(static_cast<std::uint32_t>(CANLibParameterGroupNumber::VirtualTerminalToECU),
		                                                      buffer.data(),
		                                                      CAN_DATA_LENGTH,
		                                                      serverInternalControlFunction,
		                                                      destination,
		                                                      get_priority());
	}

	bool VirtualTerminalServer::send_hide_show_object_response(std::uint16_t objectID, std::uint8_t errorBitfield, bool value, std::shared_ptr<ControlFunction> destination)
	{
		std::array<std::uint8_t, CAN_DATA_LENGTH> buffer = { 0 };

		buffer[0] = static_cast<std::uint8_t>(Function::HideShowObjectCommand);
		buffer[1] = (objectID & 0xFF);
		buffer[2] = ((objectID >> 8) & 0xFF);
		buffer[3] = static_cast<std::uint8_t>(value);
		buffer[4] = errorBitfield;
		buffer[5] = 0xFF; // Reserved
		buffer[6] = 0xFF; // Reserved
		buffer[7] = 0xFF; // Reserved

		return CANNetworkManager::CANNetwork.send_can_message(static_cast<std::uint32_t>(CANLibParameterGroupNumber::VirtualTerminalToECU),
		                                                      buffer.data(),
		                                                      CAN_DATA_LENGTH,
		                                                      serverInternalControlFunction,
		                                                      destination,
		                                                      get_priority());
	}

	bool VirtualTerminalServer::send_change_priority_response(std::uint16_t objectID, std::uint8_t errorBitfield, std::uint8_t priority, std::shared_ptr<ControlFunction> destination)
	{
		std::array<std::uint8_t, CAN_DATA_LENGTH> buffer = { 0 };

		buffer[0] = static_cast<std::uint8_t>(Function::ChangePriorityCommand);
		buffer[1] = (objectID & 0xFF);
		buffer[2] = ((objectID >> 8) & 0xFF);
		buffer[3] = priority;
		buffer[4] = errorBitfield;
		buffer[5] = 0xFF; // Reserved
		buffer[6] = 0xFF; // Reserved
		buffer[7] = 0xFF; // Reserved

		return CANNetworkManager::CANNetwork.send_can_message(static_cast<std::uint32_t>(CANLibParameterGroupNumber::VirtualTerminalToECU),
		                                                      buffer.data(),
		                                                      CAN_DATA_LENGTH,
		                                                      serverInternalControlFunction,
		                                                      destination,
		                                                      get_priority());
	}

	bool VirtualTerminalServer::send_select_input_object_response(std::uint16_t objectID, std::uint8_t errorBitfield, SelectInputObjectResponse response, std::shared_ptr<ControlFunction> destination)
	{
		std::array<std::uint8_t, CAN_DATA_LENGTH> buffer = { 0 };

		buffer[0] = static_cast<std::uint8_t>(Function::SelectInputObjectCommand);
		buffer[1] = (objectID & 0xFF);
		buffer[2] = ((objectID >> 8) & 0xFF);
		buffer[3] = static_cast<std::uint8_t>(response);
		buffer[4] = errorBitfield;
		buffer[5] = 0xFF; // Reserved
		buffer[6] = 0xFF; // Reserved
		buffer[7] = 0xFF; // Reserved

		return CANNetworkManager::CANNetwork.send_can_message(static_cast<std::uint32_t>(CANLibParameterGroupNumber::VirtualTerminalToECU),
		                                                      buffer.data(),
		                                                      CAN_DATA_LENGTH,
		                                                      serverInternalControlFunction,
		                                                      destination,
		                                                      get_priority());
	}

	bool VirtualTerminalServer::send_status_message()
	{
		std::array<std::uint8_t, CAN_DATA_LENGTH> buffer = { 0 };

		buffer[0] = static_cast<std::uint8_t>(Function::VTStatusMessage);
		buffer[1] = activeWorkingSetMasterAddress;
		buffer[2] = (activeWorkingSetDataMaskObjectID & 0xFF);
		buffer[3] = ((activeWorkingSetDataMaskObjectID >> 8) & 0xFF);
		buffer[4] = (activeWorkingSetSoftkeyMaskObjectID & 0xFF);
		buffer[5] = ((activeWorkingSetSoftkeyMaskObjectID >> 8) & 0xFF);
		buffer[6] = busyCodesBitfield;
		buffer[7] = currentCommandFunctionCode;
		return CANNetworkManager::CANNetwork.send_can_message(static_cast<std::uint32_t>(CANLibParameterGroupNumber::VirtualTerminalToECU),
		                                                      buffer.data(),
		                                                      CAN_DATA_LENGTH,
		                                                      serverInternalControlFunction,
		                                                      nullptr,
		                                                      get_priority());
	}

	bool VirtualTerminalServer::send_supported_objects(std::shared_ptr<ControlFunction> destination) const
	{
		auto supportedObjects = get_supported_objects();
		std::vector<std::uint8_t> buffer = { static_cast<std::uint8_t>(Function::GetSupportedObjectsMessage),
			                                   static_cast<std::uint8_t>(supportedObjects.size()) };

		for (const auto &supportedObject : supportedObjects)
		{
			buffer.push_back(supportedObject);
		}
		return CANNetworkManager::CANNetwork.send_can_message(static_cast<std::uint32_t>(CANLibParameterGroupNumber::VirtualTerminalToECU),
		                                                      buffer.data(),
		                                                      CAN_DATA_LENGTH,
		                                                      serverInternalControlFunction,
		                                                      destination,
		                                                      get_priority());
	}

	bool VirtualTerminalServer::send_audio_signal_successful(std::shared_ptr<ControlFunction> destination) const
	{
		std::vector<std::uint8_t> buffer = { static_cast<std::uint8_t>(Function::ControlAudioSignalCommand), 0, 0xFF, 0xFF, 0xFF, 0xFF, 0xFF, 0xFF };
		return CANNetworkManager::CANNetwork.send_can_message(static_cast<std::uint32_t>(CANLibParameterGroupNumber::VirtualTerminalToECU),
		                                                      buffer.data(),
		                                                      CAN_DATA_LENGTH,
		                                                      serverInternalControlFunction,
		                                                      destination,
		                                                      get_priority());
	}

	bool VirtualTerminalServer::send_get_window_mask_data_response(std::shared_ptr<ControlFunction> destination) const
	{
		std::array<std::uint8_t, CAN_DATA_LENGTH> buffer = { 0 };

		buffer[0] = static_cast<std::uint8_t>(Function::GetWindowMaskDataMessage);
		buffer[1] = get_user_layout_datamask_bg_color();
		buffer[2] = get_user_layout_softkeymask_bg_color();
		buffer[3] = 0xFF; // Reserved
		buffer[4] = 0xFF; // Reserved
		buffer[5] = 0xFF; // Reserved
		buffer[6] = 0xFF; // Reserved
		buffer[7] = 0xFF; // Reserved

		return CANNetworkManager::CANNetwork.send_can_message(static_cast<std::uint32_t>(CANLibParameterGroupNumber::VirtualTerminalToECU),
		                                                      buffer.data(),
		                                                      CAN_DATA_LENGTH,
		                                                      serverInternalControlFunction,
		                                                      destination,
		                                                      get_priority());
	}

	bool VirtualTerminalServer::send_audio_volume_response(std::shared_ptr<ControlFunction> destination) const
	{
		std::vector<std::uint8_t> buffer = { static_cast<std::uint8_t>(Function::SetAudioVolumeCommand), 0, 0xFF, 0xFF, 0xFF, 0xFF, 0xFF, 0xFF };
		return CANNetworkManager::CANNetwork.send_can_message(static_cast<std::uint32_t>(CANLibParameterGroupNumber::VirtualTerminalToECU),
		                                                      buffer.data(),
		                                                      CAN_DATA_LENGTH,
		                                                      serverInternalControlFunction,
		                                                      destination,
		                                                      get_priority());
	}

	bool VirtualTerminalServer::send_capture_screen_response(std::uint8_t item, std::uint8_t path, std::uint8_t errorCode, std::uint16_t imageId, std::shared_ptr<ControlFunction> requestor) const
	{
		std::array<std::uint8_t, CAN_DATA_LENGTH> buffer = { 0 };

		buffer[0] = static_cast<std::uint8_t>(Function::ScreenCapture);
		buffer[1] = item;
		buffer[2] = path;
		buffer[3] = errorCode;
		buffer[4] = static_cast<std::uint8_t>(imageId & 0xFF);
		buffer[5] = static_cast<std::uint8_t>((imageId >> 8) & 0xFF);
		buffer[6] = 0xFF;
		buffer[7] = 0xFF;
		return CANNetworkManager::CANNetwork.send_can_message(static_cast<std::uint32_t>(CANLibParameterGroupNumber::VirtualTerminalToECU),
		                                                      buffer.data(),
		                                                      CAN_DATA_LENGTH,
		                                                      serverInternalControlFunction,
		                                                      requestor,
		                                                      get_priority());
	}

	void VirtualTerminalServer::update()
	{
		if ((isobus::SystemTiming::time_expired_ms(statusMessageTimestamp_ms, 1000)) &&
		    (send_status_message()))
		{
			statusMessageTimestamp_ms = isobus::SystemTiming::get_timestamp_ms();
		}

		for (auto &ws : managedWorkingSetList)
		{
			if (VirtualTerminalServerManagedWorkingSet::ObjectPoolProcessingThreadState::Success == ws->get_object_pool_processing_state())
			{
				ws->join_parsing_thread();
				send_end_of_object_pool_response(true, NULL_OBJECT_ID, NULL_OBJECT_ID, 0, ws->get_control_function());
				if (isobus::NULL_CAN_ADDRESS == activeWorkingSetMasterAddress)
				{
					activeWorkingSetMasterAddress = ws->get_control_function()->get_address();
					activeWorkingSetDataMaskObjectID = std::static_pointer_cast<WorkingSet>(ws->get_working_set_object())->get_active_mask();
				}
			}
			else if (VirtualTerminalServerManagedWorkingSet::ObjectPoolProcessingThreadState::Fail == ws->get_object_pool_processing_state())
			{
				ws->join_parsing_thread();
				///  @todo Get the parent object ID of the faulting object
				send_end_of_object_pool_response(true, NULL_OBJECT_ID, ws->get_object_pool_faulting_object_id(), 0, ws->get_control_function());
			}
		}
	}
}<|MERGE_RESOLUTION|>--- conflicted
+++ resolved
@@ -573,28 +573,12 @@
 			}
 			break;
 
-<<<<<<< HEAD
 			case Function::DeleteVersionCommand:
 			{
 				std::vector<std::uint8_t> versionLabel;
 				std::ostringstream nameString;
 				nameString << std::hex << std::setfill('0') << std::setw(16) << managedWorkingSet->get_control_function()->get_NAME().get_full_name();
 				versionLabel.reserve(VERSION_LABEL_LENGTH);
-=======
-								case Function::EndOfObjectPoolMessage:
-								{
-									if (cf->get_any_object_pools())
-									{
-										parentServer->transferred_object_pool_parse_start(cf);
-										cf->start_parsing_thread();
-									}
-									else
-									{
-										LOG_WARNING("[VT Server]: End of object pool message ignored - no object pools are loaded for the source control function");
-									}
-								}
-								break;
->>>>>>> d3fd6df7
 
 				for (std::uint_fast8_t i = 0; i < VERSION_LABEL_LENGTH; i++)
 				{
